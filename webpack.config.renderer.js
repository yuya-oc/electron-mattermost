--- conflicted
+++ resolved
@@ -106,7 +106,6 @@
                 'css-loader',
             ],
         }, {
-<<<<<<< HEAD
             test: /\.lazy\.css$/,
             use: [
                 {
@@ -116,13 +115,13 @@
                     },
                 },
                 'css-loader',
-=======
+            ],
+        }, {
             test: /\.scss$/,
             use: [
                 MiniCssExtractPlugin.loader,
                 'css-loader',
                 'sass-loader',
->>>>>>> 880af87d
             ],
         }, {
             test: /\.mp3$/,

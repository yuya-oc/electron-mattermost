// Copyright (c) 2015-2016 Yuya Ochiai
// Copyright (c) 2016-present Mattermost, Inc. All Rights Reserved.
// See LICENSE.txt for license information.

import electron, {app} from 'electron';
import path from 'path';
import log from 'electron-log';

import {DEV_SERVER, PRODUCTION} from 'common/utils/constants';
import Utils from 'common/utils/util';

const TAB_BAR_HEIGHT = 38;

export function shouldBeHiddenOnStartup(parsedArgv) {
  if (parsedArgv.hidden) {
    return true;
  }
  if (process.platform === 'darwin') {
    if (app.getLoginItemSettings().wasOpenedAsHidden) {
      return true;
    }
  }
  return false;
}

export function getWindowBoundaries(win) {
  const {width, height} = win.getContentBounds();
  return {
    x: 0,
    y: TAB_BAR_HEIGHT,
    width,
    height: height - TAB_BAR_HEIGHT,
  };
}

<<<<<<< HEAD
// export function getLocalURL(urlPath, query, isMain) {
//   const options = {
//     path: urlPath,
//     query: encodeURI(query),
//     slashes: true,
//   };
//   const processPath = isMain ? '' : '/renderer';
//   const mode = Utils.runMode();
//   if (mode === DEV_SERVER) {
//     log.info('detected webserver');
//     options.protocol = 'http';
//     options.hostname = 'localhost';
//     options.port = '9000';
//     options.pathname = `${processPath}/${urlPath}`;
//   } else {
//     options.protocol = 'file';
//     if (mode === PRODUCTION) {
//       options.pathname = path.join(electron.app.getAppPath(), `dist/${processPath}/${urlPath}`);
//     } else {
//       options.pathname = path.resolve(__dirname, `../../dist/${processPath}/${urlPath}`); // TODO: find a better way to work with webpack on this
//     }
//   }
//   return format(options);
// }

=======
>>>>>>> 1b577fd4
export function getLocalURLString(urlPath, query, isMain) {
  const localURL = getLocalURL(urlPath, query, isMain);
  return localURL.href;
}

export function getLocalURL(urlPath, query, isMain) {
  let protocol;
  let hostname;
  let port;
  let pathname;
  const processPath = isMain ? '' : '/renderer';
  const mode = Utils.runMode();
  if (mode === DEV_SERVER) {
    log.info('detected webserver');
    protocol = 'http';
    hostname = 'localhost';
    port = ':9000'; // TODO: find out how to get the devserver port
    pathname = `${processPath}/${urlPath}`;
  } else {
    protocol = 'file';
    hostname = '';
    port = '';
    if (mode === PRODUCTION) {
      pathname = path.join(electron.app.getAppPath(), `dist/${processPath}/${urlPath}`);
    } else {
      pathname = path.resolve(__dirname, `../../dist/${processPath}/${urlPath}`); // TODO: find a better way to work with webpack on this
    }
  }
  const localUrl = new URL(`${protocol}://${hostname}${port}`);
  localUrl.pathname = pathname;
  if (query) {
    query.forEach((value, key) => {
      localUrl.searchParams.append(encodeURIComponent(key), encodeURIComponent(value));
    });
  }

  return localUrl;
}<|MERGE_RESOLUTION|>--- conflicted
+++ resolved
@@ -33,34 +33,6 @@
   };
 }
 
-<<<<<<< HEAD
-// export function getLocalURL(urlPath, query, isMain) {
-//   const options = {
-//     path: urlPath,
-//     query: encodeURI(query),
-//     slashes: true,
-//   };
-//   const processPath = isMain ? '' : '/renderer';
-//   const mode = Utils.runMode();
-//   if (mode === DEV_SERVER) {
-//     log.info('detected webserver');
-//     options.protocol = 'http';
-//     options.hostname = 'localhost';
-//     options.port = '9000';
-//     options.pathname = `${processPath}/${urlPath}`;
-//   } else {
-//     options.protocol = 'file';
-//     if (mode === PRODUCTION) {
-//       options.pathname = path.join(electron.app.getAppPath(), `dist/${processPath}/${urlPath}`);
-//     } else {
-//       options.pathname = path.resolve(__dirname, `../../dist/${processPath}/${urlPath}`); // TODO: find a better way to work with webpack on this
-//     }
-//   }
-//   return format(options);
-// }
-
-=======
->>>>>>> 1b577fd4
 export function getLocalURLString(urlPath, query, isMain) {
   const localURL = getLocalURL(urlPath, query, isMain);
   return localURL.href;

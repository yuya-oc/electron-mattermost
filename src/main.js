// Copyright (c) 2015-2016 Yuya Ochiai
// Copyright (c) 2016-present Mattermost, Inc. All Rights Reserved.
// See LICENSE.txt for license information.

import os from 'os';
import path from 'path';

import electron from 'electron';
import isDev from 'electron-is-dev';
import installExtension, {REACT_DEVELOPER_TOOLS} from 'electron-devtools-installer';
import log from 'electron-log';

import {protocols} from '../electron-builder.json';

import AutoLauncher from './main/AutoLauncher';
import CriticalErrorHandler from './main/CriticalErrorHandler';
import upgradeAutoLaunch from './main/autoLaunch';

import RegistryConfig from './common/config/RegistryConfig';
import Config from './common/config';
import CertificateStore from './main/certificateStore';
import createMainWindow from './main/mainWindow';
import appMenu from './main/menus/app';
import trayMenu from './main/menus/tray';
import downloadURL from './main/downloadURL';
import allowProtocolDialog from './main/allowProtocolDialog';
import AppStateManager from './main/AppStateManager';
import initCookieManager from './main/cookieManager';
import {shouldBeHiddenOnStartup} from './main/utils';
import SpellChecker from './main/SpellChecker';
import UserActivityMonitor from './main/UserActivityMonitor';
import Utils from './utils/util';
import parseArgs from './main/ParseArgs';

// pull out required electron components like this
// as not all components can be referenced before the app is ready
const {
  app,
  Menu,
  Tray,
  ipcMain,
  nativeImage,
  dialog,
  systemPreferences,
  session,
  BrowserWindow,
} = electron;
const criticalErrorHandler = new CriticalErrorHandler();
const assetsDir = path.resolve(app.getAppPath(), 'assets');
const loginCallbackMap = new Map();
const userActivityMonitor = new UserActivityMonitor();

// Keep a global reference of the window object, if you don't, the window will
// be closed automatically when the JavaScript object is garbage collected.
let mainWindow = null;
let popupWindow = null;
let hideOnStartup = null;
let certificateStore = null;
let spellChecker = null;
let deeplinkingUrl = null;
let scheme = null;
let appState = null;
let registryConfig = null;
let config = null;
let trayIcon = null;
let trayImages = null;
let altLastPressed = false;

// supported custom login paths (oath, saml)
const customLoginRegexPaths = [
  /^\/oauth\/authorize$/i,
  /^\/oauth\/deauthorize$/i,
  /^\/oauth\/access_token$/i,
  /^\/oauth\/[A-Za-z0-9]+\/complete$/i,
  /^\/oauth\/[A-Za-z0-9]+\/login$/i,
  /^\/oauth\/[A-Za-z0-9]+\/signup$/i,
  /^\/api\/v3\/oauth\/[A-Za-z0-9]+\/complete$/i,
  /^\/signup\/[A-Za-z0-9]+\/complete$/i,
  /^\/login\/[A-Za-z0-9]+\/complete$/i,
  /^\/login\/sso\/saml$/i,
];

// tracking in progress custom logins
const customLogins = {};

/**
 * Main entry point for the application, ensures that everything initializes in the proper order
 */
async function initialize() {
  process.on('uncaughtException', criticalErrorHandler.processUncaughtExceptionHandler.bind(criticalErrorHandler));
  global.willAppQuit = false;

  // initialization that can run before the app is ready
  initializeArgs();
  initializeConfig();
  initializeAppEventListeners();
  initializeBeforeAppReady();

  // wait for registry config data to load and app ready event
  await Promise.all([
    registryConfig.init(),
    app.whenReady(),
  ]);

  // no need to continue initializing if app is quitting
  if (global.willAppQuit) {
    return;
  }

  // initialization that should run once the app is ready
  initializeInterCommunicationEventListeners();
  initializeAfterAppReady();
  initializeMainWindowListeners();
}

// attempt to initialize the application
try {
  initialize();
} catch (error) {
  throw new Error(`App initialization failed: ${error.toString()}`);
}

//
// initialization sub functions
//

function initializeArgs() {
  global.args = parseArgs(process.argv.slice(1));

  // output the application version via cli when requested (-v or --version)
  if (global.args.version) {
    process.stdout.write(`v.${app.getVersion()}\n`);
    process.exit(0); // eslint-disable-line no-process-exit
  }

  hideOnStartup = shouldBeHiddenOnStartup(global.args);

  global.isDev = isDev && !global.args.disableDevMode; // this doesn't seem to be right and isn't used as the single source of truth

  if (global.args['data-dir']) {
    app.setPath('userData', path.resolve(global.args['data-dir']));
  }
}

function initializeConfig() {
  registryConfig = new RegistryConfig();
  config = new Config(app.getPath('userData') + '/config.json');
  config.on('update', handleConfigUpdate);
  config.on('synchronize', handleConfigSynchronize);
}

function initializeAppEventListeners() {
  app.on('second-instance', handleAppSecondInstance);
  app.on('window-all-closed', handleAppWindowAllClosed);
  app.on('browser-window-created', handleAppBrowserWindowCreated);
  app.on('activate', handleAppActivate);
  app.on('before-quit', handleAppBeforeQuit);
  app.on('certificate-error', handleAppCertificateError);
  app.on('gpu-process-crashed', handleAppGPUProcessCrashed);
  app.on('login', handleAppLogin);
  app.on('will-finish-launching', handleAppWillFinishLaunching);
  app.on('web-contents-created', handleAppWebContentsCreated);
}

function initializeBeforeAppReady() {
  certificateStore = CertificateStore.load(path.resolve(app.getPath('userData'), 'certificate.json'));

  // prevent using a different working directory, which happens on windows running after installation.
  const expectedPath = path.dirname(process.execPath);
  if (process.cwd() !== expectedPath && !isDev) {
    console.warn(`Current working directory is ${process.cwd()}, changing into ${expectedPath}`);
    process.chdir(expectedPath);
  }

  // can only call this before the app is ready
  if (config.enableHardwareAcceleration === false) {
    app.disableHardwareAcceleration();
  }

  trayImages = getTrayImages();

  // If there is already an instance, quit this one
  const gotTheLock = app.requestSingleInstanceLock();
  if (!gotTheLock) {
    app.exit();
    global.willAppQuit = true;
  }

  if (!config.spellCheckerLocale) {
    config.set('spellCheckerLocale', SpellChecker.getSpellCheckerLocale(app.getLocale()));
  }

  allowProtocolDialog.init(mainWindow);

  if (isDev) {
    console.log('In development mode, deeplinking is disabled');
  } else if (protocols && protocols[0] && protocols[0].schemes && protocols[0].schemes[0]) {
    scheme = protocols[0].schemes[0];
    app.setAsDefaultProtocolClient(scheme);
  }
}

function initializeInterCommunicationEventListeners() {
  ipcMain.on('reload-config', handleReloadConfig);
  ipcMain.on('login-credentials', handleLoginCredentialsEvent);
  ipcMain.on('download-url', handleDownloadURLEvent);
  ipcMain.on('notified', handleNotifiedEvent);
  ipcMain.on('update-title', handleUpdateTitleEvent);
  ipcMain.on('update-menu', handleUpdateMenuEvent);
  ipcMain.on('update-dict', handleUpdateDictionaryEvent);
  ipcMain.on('checkspell', handleCheckSpellingEvent);
  ipcMain.on('get-spelling-suggestions', handleGetSpellingSuggestionsEvent);
  ipcMain.on('get-spellchecker-locale', handleGetSpellcheckerLocaleEvent);
  ipcMain.on('reply-on-spellchecker-is-ready', handleReplyOnSpellcheckerIsReadyEvent);
  if (shouldShowTrayIcon()) {
    ipcMain.on('update-unread', handleUpdateUnreadEvent);
  }
  if (process.platform !== 'darwin') {
    ipcMain.on('open-app-menu', handleOpenAppMenu);
  }
}

function initializeMainWindowListeners() {
  mainWindow.on('closed', handleMainWindowClosed);
  mainWindow.on('unresponsive', criticalErrorHandler.windowUnresponsiveHandler.bind(criticalErrorHandler));
  mainWindow.webContents.on('crashed', handleMainWindowWebContentsCrashed);
}

//
// config event handlers
//

function handleConfigUpdate(configData) {
  if (process.platform === 'win32' || process.platform === 'linux') {
    const appLauncher = new AutoLauncher();
    const autoStartTask = config.autostart ? appLauncher.enable() : appLauncher.disable();
    autoStartTask.then(() => {
      console.log('config.autostart has been configured:', config.autostart);
    }).catch((err) => {
      console.log('error:', err);
    });
  }

  ipcMain.emit('update-menu', true, configData);
}

function handleConfigSynchronize() {
  if (mainWindow) {
    mainWindow.webContents.send('reload-config');
  }
}

function handleReloadConfig() {
  config.reload();
}

//
// app event handlers
//

// activate first app instance, subsequent instances will quit themselves
function handleAppSecondInstance(event, argv) {
  // Protocol handler for win32
  // argv: An array of the second instance’s (command line / deep linked) arguments
  if (process.platform === 'win32') {
    deeplinkingUrl = getDeeplinkingURL(argv);
    if (deeplinkingUrl) {
      mainWindow.webContents.send('protocol-deeplink', deeplinkingUrl);
    }
  }

  // Someone tried to run a second instance, we should focus our window.
  if (mainWindow) {
    if (mainWindow.isMinimized()) {
      mainWindow.restore();
    } else {
      mainWindow.show();
    }
  }
}

function handleAppWindowAllClosed() {
  // On OS X it is common for applications and their menu bar
  // to stay active until the user quits explicitly with Cmd + Q
  if (process.platform !== 'darwin') {
    app.quit();
  }
}

function handleAppBrowserWindowCreated(error, newWindow) {
  // Screen cannot be required before app is ready
  const {screen} = electron;
  resizeScreen(screen, newWindow);
}

function handleAppActivate() {
  mainWindow.show();
}

function handleAppBeforeQuit() {
  // Make sure tray icon gets removed if the user exits via CTRL-Q
  if (trayIcon && process.platform === 'win32') {
    trayIcon.destroy();
  }
  global.willAppQuit = true;
}

function handleAppCertificateError(event, webContents, url, error, certificate, callback) {
  if (certificateStore.isTrusted(url, certificate)) {
    event.preventDefault();
    callback(true);
  } else {
    let detail = `URL: ${url}\nError: ${error}`;
    if (certificateStore.isExisting(url)) {
      detail = 'Certificate is different from previous one.\n\n' + detail;
    }
    dialog.showMessageBox(mainWindow, {
      title: 'Certificate Error',
      message: 'There is a configuration issue with this Mattermost server, or someone is trying to intercept your connection. You also may need to sign into the Wi-Fi you are connected to using your web browser.',
      type: 'error',
      buttons: [
        'More Details',
        'Cancel Connection',
      ],
      cancelId: 1,
    }, (response) => {
      if (response === 0) {
        dialog.showMessageBox(mainWindow, {
          title: 'Certificate Error',
          message: `Certificate from "${certificate.issuerName}" is not trusted.`,
          detail,
          type: 'error',
          buttons: [
            'Trust Insecure Certificate',
            'Cancel Connection',
          ],
          cancelId: 1,
        }, (responseTwo) => { //eslint-disable-line max-nested-callbacks
          if (responseTwo === 0) {
            certificateStore.add(url, certificate);
            certificateStore.save();
            webContents.loadURL(url);
          }
        });
      }
    });
    callback(false);
  }
}

function handleAppGPUProcessCrashed(event, killed) {
  console.log(`The GPU process has crashed (killed = ${killed})`);
}

function handleAppLogin(event, webContents, request, authInfo, callback) {
  event.preventDefault();
  if (!isTrustedURL(request.url)) {
    return;
  }
  loginCallbackMap.set(JSON.stringify(request), callback);
  mainWindow.webContents.send('login-request', request, authInfo);
}

function handleAppWillFinishLaunching() {
  // Protocol handler for osx
  app.on('open-url', (event, url) => {
    event.preventDefault();
    deeplinkingUrl = getDeeplinkingURL([url]);
    if (app.isReady()) {
      function openDeepLink() {
        try {
          if (deeplinkingUrl) {
            mainWindow.webContents.send('protocol-deeplink', deeplinkingUrl);
            mainWindow.show();
          }
        } catch (err) {
          setTimeout(openDeepLink, 1000);
        }
      }
      openDeepLink();
    }
  });
}

function handleAppWebContentsCreated(dc, contents) {
  // initialize custom login tracking
  customLogins[contents.id] = {
    inProgress: false,
  };

  contents.on('will-attach-webview', (event, webPreferences) => {
    webPreferences.nodeIntegration = false;
    webPreferences.contextIsolation = true;
  });

  contents.on('will-navigate', (event, url) => {
    const contentID = event.sender.id;
    const parsedURL = Utils.parseURL(url);
    const serverURL = Utils.getServer(parsedURL, config.teams);
    if ((serverURL !== null && Utils.isTeamUrl(serverURL.url, parsedURL)) || isTrustedPopupWindow(event.sender)) {
      return;
    }
    if (isCustomLoginURL(parsedURL)) {
      return;
    }
    if (parsedURL.protocol === 'mailto:') {
      return;
    }
    if (customLogins[contentID].inProgress) {
      return;
    }

    log.info(`Prevented desktop from navigating to: ${url}`);
    event.preventDefault();
  });

  // handle custom login requests (oath, saml):
  // 1. are we navigating to a supported local custom login path from the `/login` page?
  //    - indicate custom login is in progress
  // 2. are we finished with the custom login process?
  //    - indicate custom login is NOT in progress
  contents.on('did-start-navigation', (event, url) => {
    const contentID = event.sender.id;
    const parsedURL = Utils.parseURL(url);

    if (!isTrustedURL(parsedURL)) {
      return;
    }

    if (isCustomLoginURL(parsedURL)) {
      customLogins[contentID].inProgress = true;
    } else if (customLogins[contentID].inProgress) {
      customLogins[contentID].inProgress = false;
    }
  });

  contents.on('new-window', (event, url) => {
    event.preventDefault();

    const parsedURL = Utils.parseURL(url);
    const server = Utils.getServer(parsedURL, config.teams);

    if (!server) {
      log.info(`Untrusted popup window blocked: ${url}`);
      return;
    }
    if (Utils.isTeamUrl(server.url, parsedURL, true) === true) {
      log.info(`${url} is a known team, preventing to open a new window`);
      return;
    }
    if (popupWindow && !popupWindow.closed && popupWindow.getURL() === url) {
      log.info(`Popup window already open at provided url: ${url}`);
      return;
    }
<<<<<<< HEAD
    if (Utils.isPluginUrl(server.url, parsedURL)) {
      if (!popupWindow || popupWindow.closed) {
        popupWindow = new BrowserWindow({
          parent: mainWindow,
          show: false,
          webPreferences: {
            nodeIntegration: false,
            contextIsolation: true,
          },
        });
        popupWindow.once('ready-to-show', () => {
          popupWindow.show();
        });
        popupWindow.once('closed', () => {
          popupWindow = null;
        });
      }
      popupWindow.loadURL(url);
=======
    if (!popupWindow) {
      popupWindow = new BrowserWindow({
        backgroundColor: '#fff', // prevents blurry text: https://electronjs.org/docs/faq#the-font-looks-blurry-what-is-this-and-what-can-i-do
        parent: mainWindow,
        show: false,
        webPreferences: {
          nodeIntegration: false,
          contextIsolation: true,
        },
      });
      popupWindow.once('ready-to-show', () => {
        popupWindow.show();
      });
      popupWindow.once('closed', () => {
        popupWindow = null;
      });
>>>>>>> 5a237d8d
    }
  });

  // implemented to temporarily help solve for https://community-daily.mattermost.com/core/pl/b95bi44r4bbnueqzjjxsi46qiw
  contents.on('before-input-event', (event, input) => {
    if (input.key === 'Alt' && input.type === 'keyUp' && altLastPressed) {
      altLastPressed = false;
      mainWindow.webContents.send('focus-three-dot-menu');
      return;
    }

    // Hack to detect keyPress so that alt+<key> combinations don't default back to the 3-dot menu
    if (input.key === 'Alt' && input.type === 'keyDown') {
      altLastPressed = true;
    } else {
      altLastPressed = false;
    }

    if (!input.shift && !input.control && !input.alt && !input.meta) {
      // hacky fix for https://mattermost.atlassian.net/browse/MM-19226
      if ((input.key === 'Escape' || input.key === 'f') && input.type === 'keyDown') {
        // only do this when in fullscreen on a mac
        if (mainWindow.isFullScreen() && process.platform === 'darwin') {
          mainWindow.webContents.send('exit-fullscreen');
        }
      }
      return;
    }

    if ((process.platform === 'darwin' && !input.meta) || (process.platform !== 'darwin' && !input.control)) {
      return;
    }

    // handle certain keyboard shortcuts manually
    switch (input.key) { // eslint-disable-line padded-blocks

    // Manually handle zoom-in/out/reset keyboard shortcuts
    // - temporary fix for https://mattermost.atlassian.net/browse/MM-19031 and https://mattermost.atlassian.net/browse/MM-19032
    case '-':
      mainWindow.webContents.send('zoom-out');
      break;
    case '=':
      mainWindow.webContents.send('zoom-in');
      break;
    case '0':
      mainWindow.webContents.send('zoom-reset');
      break;

    // Manually handle undo/redo keyboard shortcuts
    // - temporary fix for https://mattermost.atlassian.net/browse/MM-19198
    case 'z':
      if (input.shift) {
        mainWindow.webContents.send('redo');
      } else {
        mainWindow.webContents.send('undo');
      }
      break;

    // Manually handle copy/cut/paste keyboard shortcuts
    case 'c':
      mainWindow.webContents.send('copy');
      break;
    case 'x':
      mainWindow.webContents.send('cut');
      break;
    case 'v':
      if (input.shift) {
        mainWindow.webContents.send('paste-and-match');
      } else {
        mainWindow.webContents.send('paste');
      }
      break;
    default:
      // allows the input event to proceed if not handled by a case above
      return;
    }
    event.preventDefault();
  });
}

function initializeAfterAppReady() {
  app.setAppUserModelId('Mattermost.Desktop'); // Use explicit AppUserModelID

  const appStateJson = path.join(app.getPath('userData'), 'app-state.json');
  appState = new AppStateManager(appStateJson);
  if (wasUpdated(appState.lastAppVersion)) {
    clearAppCache();
  }
  appState.lastAppVersion = app.getVersion();

  if (!global.isDev) {
    upgradeAutoLaunch();
  }

  if (global.isDev) {
    installExtension(REACT_DEVELOPER_TOOLS).
      then((name) => console.log(`Added Extension:  ${name}`)).
      catch((err) => console.log('An error occurred: ', err));
  }

  // Protocol handler for win32
  if (process.platform === 'win32') {
    const args = process.argv.slice(1);
    if (Array.isArray(args) && args.length > 0) {
      deeplinkingUrl = getDeeplinkingURL(args);
    }
  }

  initCookieManager(session.defaultSession);

  mainWindow = createMainWindow(config.data, {
    hideOnStartup,
    trayIconShown: process.platform === 'win32' || config.showTrayIcon,
    linuxAppIcon: path.join(assetsDir, 'appicon.png'),
    deeplinkingUrl,
  });

  criticalErrorHandler.setMainWindow(mainWindow);

  config.setRegistryConfigData(registryConfig.data);
  mainWindow.registryConfigData = registryConfig.data;

  // listen for status updates and pass on to renderer
  userActivityMonitor.on('status', (status) => {
    mainWindow.webContents.send('user-activity-update', status);
  });

  // start monitoring user activity (needs to be started after the app is ready)
  userActivityMonitor.startMonitoring();

  if (shouldShowTrayIcon()) {
    // set up tray icon
    trayIcon = new Tray(trayImages.normal);
    if (process.platform === 'darwin') {
      trayIcon.setPressedImage(trayImages.clicked.normal);
      systemPreferences.subscribeNotification('AppleInterfaceThemeChangedNotification', () => {
        switchMenuIconImages(trayImages, systemPreferences.isDarkMode());
        trayIcon.setImage(trayImages.normal);
      });
    }

    trayIcon.setToolTip(app.getName());
    trayIcon.on('click', () => {
      if (!mainWindow.isVisible() || mainWindow.isMinimized()) {
        if (mainWindow.isMinimized()) {
          mainWindow.restore();
        } else {
          mainWindow.show();
        }
        mainWindow.focus();
        if (process.platform === 'darwin') {
          app.dock.show();
        }
      } else {
        mainWindow.focus();
      }
    });

    trayIcon.on('right-click', () => {
      trayIcon.popUpContextMenu();
    });
    trayIcon.on('balloon-click', () => {
      if (process.platform === 'win32' || process.platform === 'darwin') {
        if (mainWindow.isMinimized()) {
          mainWindow.restore();
        } else {
          mainWindow.show();
        }
      }

      if (process.platform === 'darwin') {
        app.dock.show();
      }

      mainWindow.focus();
    });
  }

  if (process.platform === 'darwin') {
    session.defaultSession.on('will-download', (event, item) => {
      const filename = item.getFilename();
      const savePath = dialog.showSaveDialog({
        title: filename,
        defaultPath: os.homedir() + '/Downloads/' + filename,
      });

      if (savePath) {
        item.setSavePath(savePath);
      } else {
        item.cancel();
      }
    });
  }

  ipcMain.emit('update-menu', true, config.data);

  ipcMain.emit('update-dict');

  // supported permission types
  const supportedPermissionTypes = [
    'media',
    'geolocation',
    'notifications',
    'fullscreen',
    'openExternal',
  ];

  // handle permission requests
  // - approve if a supported permission type and the request comes from the renderer or one of the defined servers
  session.defaultSession.setPermissionRequestHandler((webContents, permission, callback) => {
    // is the requested permission type supported?
    if (!supportedPermissionTypes.includes(permission)) {
      callback(false);
      return;
    }

    // is the request coming from the renderer?
    if (webContents.id === mainWindow.webContents.id) {
      callback(true);
      return;
    }

    // get the requesting webContents url
    const requestingURL = webContents.getURL();

    // is the target url trusted?
    const matchingTeamIndex = config.teams.findIndex((team) => {
      return requestingURL.startsWith(team.url);
    });

    callback(matchingTeamIndex >= 0);
  });
}

//
// ipc communication event handlers
//

function handleLoginCredentialsEvent(event, request, user, password) {
  const callback = loginCallbackMap.get(JSON.stringify(request));
  if (callback != null) {
    callback(user, password);
  }
}

function handleDownloadURLEvent(event, url) {
  downloadURL(mainWindow, url, (err) => {
    if (err) {
      dialog.showMessageBox(mainWindow, {
        type: 'error',
        message: err.toString(),
      });
      console.log(err);
    }
  });
}

function handleNotifiedEvent() {
  if (process.platform === 'win32' || process.platform === 'linux') {
    if (config.notifications.flashWindow === 2) {
      mainWindow.flashFrame(true);
    }
  }

  if (process.platform === 'darwin' && config.notifications.bounceIcon) {
    app.dock.bounce(config.notifications.bounceIconType);
  }
}

function handleUpdateTitleEvent(event, arg) {
  mainWindow.setTitle(arg.title);
}

function handleUpdateUnreadEvent(event, arg) {
  if (process.platform === 'win32') {
    const overlay = arg.overlayDataURL ? nativeImage.createFromDataURL(arg.overlayDataURL) : null;
    if (mainWindow) {
      mainWindow.setOverlayIcon(overlay, arg.description);
    }
  }

  if (trayIcon && !trayIcon.isDestroyed()) {
    if (arg.sessionExpired) {
      // reuse the mention icon when the session is expired
      trayIcon.setImage(trayImages.mention);
      if (process.platform === 'darwin') {
        trayIcon.setPressedImage(trayImages.clicked.mention);
      }
      trayIcon.setToolTip('Session Expired: Please sign in to continue receiving notifications.');
    } else if (arg.mentionCount > 0) {
      trayIcon.setImage(trayImages.mention);
      if (process.platform === 'darwin') {
        trayIcon.setPressedImage(trayImages.clicked.mention);
      }
      trayIcon.setToolTip(arg.mentionCount + ' unread mentions');
    } else if (arg.unreadCount > 0) {
      trayIcon.setImage(trayImages.unread);
      if (process.platform === 'darwin') {
        trayIcon.setPressedImage(trayImages.clicked.unread);
      }
      trayIcon.setToolTip(arg.unreadCount + ' unread channels');
    } else {
      trayIcon.setImage(trayImages.normal);
      if (process.platform === 'darwin') {
        trayIcon.setPressedImage(trayImages.clicked.normal);
      }
      trayIcon.setToolTip(app.getName());
    }
  }
}

function handleOpenAppMenu() {
  Menu.getApplicationMenu().popup({
    x: 18,
    y: 18,
  });
}

function handleCloseAppMenu(event) {
  mainWindow.webContents.send('focus-on-webview', event);
}

function handleUpdateMenuEvent(event, configData) {
  const aMenu = appMenu.createMenu(mainWindow, configData, global.isDev);
  Menu.setApplicationMenu(aMenu);
  aMenu.addListener('menu-will-close', handleCloseAppMenu);

  // set up context menu for tray icon
  if (shouldShowTrayIcon()) {
    const tMenu = trayMenu.createMenu(mainWindow, configData, global.isDev);
    if (process.platform === 'darwin' || process.platform === 'linux') {
      // store the information, if the tray was initialized, for checking in the settings, if the application
      // was restarted after setting "Show icon on menu bar"
      if (trayIcon) {
        trayIcon.setContextMenu(tMenu);
        mainWindow.trayWasVisible = true;
      } else {
        mainWindow.trayWasVisible = false;
      }
    } else if (trayIcon) {
      trayIcon.setContextMenu(tMenu);
    }
  }
}

// localeSelected might be null, if that's the case, use config's locale
function handleUpdateDictionaryEvent(_, localeSelected) {
  if (config.useSpellChecker) {
    const locale = localeSelected || config.spellCheckerLocale;
    try {
      spellChecker = new SpellChecker(
        locale,
        path.resolve(app.getAppPath(), 'node_modules/simple-spellchecker/dict'),
        (err) => {
          if (err) {
            console.error(err);
          }
        });
    } catch (e) {
      console.error('couldn\'t load a spellchecker for locale');
    }
  }
}

function handleCheckSpellingEvent(event, word) {
  let res = null;
  if (config.useSpellChecker && spellChecker.isReady() && word !== null) {
    res = spellChecker.spellCheck(word);
  }
  event.returnValue = res;
}

function handleGetSpellingSuggestionsEvent(event, word) {
  if (config.useSpellChecker && spellChecker.isReady() && word !== null) {
    event.returnValue = spellChecker.getSuggestions(word, 10);
  } else {
    event.returnValue = [];
  }
}

function handleGetSpellcheckerLocaleEvent(event) {
  event.returnValue = config.spellCheckerLocale;
}

function handleReplyOnSpellcheckerIsReadyEvent(event) {
  if (!spellChecker) {
    return;
  }

  if (spellChecker.isReady()) {
    event.sender.send('spellchecker-is-ready');
    return;
  }
  spellChecker.once('ready', () => {
    event.sender.send('spellchecker-is-ready');
  });
}

//
// mainWindow event handlers
//

function handleMainWindowClosed() {
  // Dereference the window object, usually you would store windows
  // in an array if your app supports multi windows, this is the time
  // when you should delete the corresponding element.
  mainWindow = null;
}

function handleMainWindowWebContentsCrashed() {
  throw new Error('webContents \'crashed\' event has been emitted');
}

//
// helper functions
//

function isTrustedURL(url) {
  const parsedURL = Utils.parseURL(url);
  if (!parsedURL) {
    console.log('not an url');
    return false;
  }
  return Utils.getServer(parsedURL, config.teams) !== null;
}

function isTrustedPopupWindow(webContents) {
  if (!webContents) {
    return false;
  }
  if (!popupWindow) {
    return false;
  }
  return BrowserWindow.fromWebContents(webContents) === popupWindow;
}

function isCustomLoginURL(url) {
  const parsedURL = Utils.parseURL(url);
  if (!parsedURL) {
    return false;
  }
  if (!isTrustedURL(parsedURL)) {
    return false;
  }
  const urlPath = parsedURL.pathname;
  for (const regexPath of customLoginRegexPaths) {
    if (urlPath.match(regexPath)) {
      return true;
    }
  }
  return false;
}

function getTrayImages() {
  switch (process.platform) {
  case 'win32':
    return {
      normal: nativeImage.createFromPath(path.resolve(assetsDir, 'windows/tray.ico')),
      unread: nativeImage.createFromPath(path.resolve(assetsDir, 'windows/tray_unread.ico')),
      mention: nativeImage.createFromPath(path.resolve(assetsDir, 'windows/tray_mention.ico')),
    };
  case 'darwin':
  {
    const icons = {
      light: {
        normal: nativeImage.createFromPath(path.resolve(assetsDir, 'osx/MenuIcon.png')),
        unread: nativeImage.createFromPath(path.resolve(assetsDir, 'osx/MenuIconUnread.png')),
        mention: nativeImage.createFromPath(path.resolve(assetsDir, 'osx/MenuIconMention.png')),
      },
      clicked: {
        normal: nativeImage.createFromPath(path.resolve(assetsDir, 'osx/ClickedMenuIcon.png')),
        unread: nativeImage.createFromPath(path.resolve(assetsDir, 'osx/ClickedMenuIconUnread.png')),
        mention: nativeImage.createFromPath(path.resolve(assetsDir, 'osx/ClickedMenuIconMention.png')),
      },
    };
    switchMenuIconImages(icons, systemPreferences.isDarkMode());
    return icons;
  }
  case 'linux':
  {
    const theme = config.trayIconTheme;
    try {
      return {
        normal: nativeImage.createFromPath(path.resolve(assetsDir, 'linux', theme, 'MenuIconTemplate.png')),
        unread: nativeImage.createFromPath(path.resolve(assetsDir, 'linux', theme, 'MenuIconUnreadTemplate.png')),
        mention: nativeImage.createFromPath(path.resolve(assetsDir, 'linux', theme, 'MenuIconMentionTemplate.png')),
      };
    } catch (e) {
      //Fallback for invalid theme setting
      return {
        normal: nativeImage.createFromPath(path.resolve(assetsDir, 'linux', 'light', 'MenuIconTemplate.png')),
        unread: nativeImage.createFromPath(path.resolve(assetsDir, 'linux', 'light', 'MenuIconUnreadTemplate.png')),
        mention: nativeImage.createFromPath(path.resolve(assetsDir, 'linux', 'light', 'MenuIconMentionTemplate.png')),
      };
    }
  }
  default:
    return {};
  }
}

function switchMenuIconImages(icons, isDarkMode) {
  if (isDarkMode) {
    icons.normal = icons.clicked.normal;
    icons.unread = icons.clicked.unread;
    icons.mention = icons.clicked.mention;
  } else {
    icons.normal = icons.light.normal;
    icons.unread = icons.light.unread;
    icons.mention = icons.light.mention;
  }
}

function getDeeplinkingURL(args) {
  if (Array.isArray(args) && args.length) {
    // deeplink urls should always be the last argument, but may not be the first (i.e. Windows with the app already running)
    const url = args[args.length - 1];
    if (url && scheme && url.startsWith(scheme) && Utils.isValidURI(url)) {
      return url;
    }
  }
  return null;
}

function shouldShowTrayIcon() {
  if (process.platform === 'win32') {
    return true;
  }
  if (['darwin', 'linux'].includes(process.platform) && config.showTrayIcon === true) {
    return true;
  }
  return false;
}

function wasUpdated(lastAppVersion) {
  return lastAppVersion !== app.getVersion();
}

function clearAppCache() {
  if (mainWindow) {
    console.log('Clear cache after update');
    mainWindow.webContents.session.clearCache(() => {
      //Restart after cache clear
      mainWindow.reload();
    });
  } else {
    //Wait for mainWindow
    setTimeout(clearAppCache, 100);
  }
}

function isWithinDisplay(state, display) {
  // given a display, check if window is within it
  return (state.x > display.maxX || state.y > display.maxY || state.x < display.minX || state.y < display.minY);
}

function getValidWindowPosition(state) {
  // Check if the previous position is out of the viewable area
  // (e.g. because the screen has been plugged off)
  const boundaries = Utils.getDisplayBoundaries();
  const isDisplayed = boundaries.reduce(
    (prev, display) => {
      return prev || isWithinDisplay(state, display);
    },
    false);

  if (isDisplayed) {
    Reflect.deleteProperty(state, 'x');
    Reflect.deleteProperty(state, 'y');
    Reflect.deleteProperty(state, 'width');
    Reflect.deleteProperty(state, 'height');
  }

  return state;
}

function resizeScreen(screen, browserWindow) {
  function handle() {
    const position = browserWindow.getPosition();
    const size = browserWindow.getSize();
    const validPosition = getValidWindowPosition({
      x: position[0],
      y: position[1],
      width: size[0],
      height: size[1],
    });
    browserWindow.setPosition(validPosition.x || 0, validPosition.y || 0);
  }

  browserWindow.on('restore', handle);
  handle();
}<|MERGE_RESOLUTION|>--- conflicted
+++ resolved
@@ -452,10 +452,10 @@
       log.info(`Popup window already open at provided url: ${url}`);
       return;
     }
-<<<<<<< HEAD
     if (Utils.isPluginUrl(server.url, parsedURL)) {
       if (!popupWindow || popupWindow.closed) {
         popupWindow = new BrowserWindow({
+          backgroundColor: '#fff', // prevents blurry text: https://electronjs.org/docs/faq#the-font-looks-blurry-what-is-this-and-what-can-i-do
           parent: mainWindow,
           show: false,
           webPreferences: {
@@ -471,24 +471,6 @@
         });
       }
       popupWindow.loadURL(url);
-=======
-    if (!popupWindow) {
-      popupWindow = new BrowserWindow({
-        backgroundColor: '#fff', // prevents blurry text: https://electronjs.org/docs/faq#the-font-looks-blurry-what-is-this-and-what-can-i-do
-        parent: mainWindow,
-        show: false,
-        webPreferences: {
-          nodeIntegration: false,
-          contextIsolation: true,
-        },
-      });
-      popupWindow.once('ready-to-show', () => {
-        popupWindow.show();
-      });
-      popupWindow.once('closed', () => {
-        popupWindow = null;
-      });
->>>>>>> 5a237d8d
     }
   });
 

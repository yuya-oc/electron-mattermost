{
  "name": "mattermost-desktop",
  "productName": "Mattermost",
  "version": "3.5.0",
  "description": "Mattermost",
  "main": "main.js",
  "author": {
    "name": "Yuya Ochiai",
    "email": "yuya0321@gmail.com"
  },
  "license": "Apache-2.0",
  "engines": {
    "node": ">=4.2.0"
  },
  "repository": {
    "type": "git",
    "url": "git://github.com/mattermost/desktop.git"
  },
  "scripts": {
    "install": "cd src && npm install",
    "postinstall": "npm run build",
    "build": "npm-run-all build:*",
    "build:main": "cross-env NODE_ENV=production webpack --config webpack.config.main.js",
    "build:renderer": "cross-env NODE_ENV=production webpack --config webpack.config.renderer.js",
    "build:others": "gulp build",
    "start": "electron dist",
    "watch": "gulp watch",
    "serve": "gulp watch",
    "test": "npm-run-all build test:* lint:*",
    "test:app": "mocha --reporter mocha-circleci-reporter --recursive test/specs",
    "package:all": "npm-run-all package:windows package:mac package:linux",
    "package:windows": "build --win --x64 --ia32 --em.name=mattermost && npm run manipulate-windows-zip",
    "package:mac": "build --mac --x64 --ia32",
    "package:linux": "build --linux --x64 --ia32 --em.name=mattermost-desktop",
    "manipulate-windows-zip": "node scripts/manipulate_windows_zip.js",
    "lint:js": "eslint --ext .js --ext .jsx ."
  },
  "devDependencies": {
    "7zip-bin": "^2.0.4",
    "babel-core": "^6.21.0",
    "babel-eslint": "^7.1.1",
    "babel-loader": "^6.2.10",
    "babel-preset-react": "^6.16.0",
    "chai": "^3.5.0",
    "chai-as-promised": "^6.0.0",
    "cross-env": "^3.1.3",
    "devtron": "^1.4.0",
    "electron": "1.4.13",
    "electron-builder": "^10.9.2",
    "electron-connect": "^0.6.1",
    "eslint": "^3.12.2",
    "eslint-plugin-react": "^6.8.0",
    "gulp": "^3.9.1",
    "gulp-diff": "^1.0.0",
    "gulp-jsbeautifier": "^2.0.3",
    "json-loader": "^0.5.4",
    "mocha": "^3.2.0",
    "mocha-circleci-reporter": "0.0.2",
<<<<<<< HEAD
    "spectron": "~3.4.1",
    "webpack": "^1.14.0",
    "webpack-merge": "^1.1.2"
=======
    "npm-run-all": "^3.1.2",
    "spectron": "~3.4.0",
    "webpack": "^1.13.1",
    "webpack-merge": "^0.14.1"
>>>>>>> 77e9ba0a
  },
  "build": {
    "appId": "com.mattermost.desktop",
    "linux": {
      "category": "InstantMessaging",
      "target": [
        "deb",
        "tar.gz"
      ],
      "synopsis": "Mattermost",
      "extraFiles": [
        {
          "from": "resources",
          "filter": "icon.png"
        },
        {
          "from": "resources/linux",
          "filter": ["create_desktop_file.sh", "README.md"]
        }
      ]
    },
    "mac": {
      "category": "public.app-category.productivity",
      "target": [
        "tar.gz"
      ]
    },
    "win": {
      "description": "Mattermost",
      "target": [
        "squirrel",
        "zip"
      ],
      "iconUrl": "https://raw.githubusercontent.com/mattermost/desktop/master/resources/icon.ico"
    }
  },
  "directories": {
    "buildResources": "resources",
    "app": "dist",
    "output": "release"
  }
}<|MERGE_RESOLUTION|>--- conflicted
+++ resolved
@@ -56,16 +56,10 @@
     "json-loader": "^0.5.4",
     "mocha": "^3.2.0",
     "mocha-circleci-reporter": "0.0.2",
-<<<<<<< HEAD
+    "npm-run-all": "^3.1.2",
     "spectron": "~3.4.1",
     "webpack": "^1.14.0",
     "webpack-merge": "^1.1.2"
-=======
-    "npm-run-all": "^3.1.2",
-    "spectron": "~3.4.0",
-    "webpack": "^1.13.1",
-    "webpack-merge": "^0.14.1"
->>>>>>> 77e9ba0a
   },
   "build": {
     "appId": "com.mattermost.desktop",

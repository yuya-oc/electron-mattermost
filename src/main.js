--- conflicted
+++ resolved
@@ -266,16 +266,9 @@
 function handleAppSecondInstance(event, argv) {
   // Protocol handler for win32
   // argv: An array of the second instance’s (command line / deep linked) arguments
-<<<<<<< HEAD
-  if (process.platform === 'win32') {
+  if (process.platform === 'win32' || process.platform === 'linux') {
     deeplinkingUrl = getDeeplinkingURL(argv);
     if (deeplinkingUrl) {
-=======
-  if (process.platform === 'win32' || process.platform === 'linux') {
-    // Keep only command line / deep linked arguments
-    if (Array.isArray(secondArgv.slice(1)) && secondArgv.slice(1).length > 0) {
-      setDeeplinkingUrl(secondArgv.slice(1)[0]);
->>>>>>> 14befd79
       mainWindow.webContents.send('protocol-deeplink', deeplinkingUrl);
     }
   }
@@ -608,22 +601,11 @@
       catch((err) => console.log('An error occurred: ', err));
   }
 
-  // Protocol handler for win32
-<<<<<<< HEAD
-  if (process.platform === 'win32') {
+  // Protocol handler for win32 and linux
+  if (process.platform === 'win32' || process.platform === 'linux') {
     const args = process.argv.slice(1);
     if (Array.isArray(args) && args.length > 0) {
       deeplinkingUrl = getDeeplinkingURL(args);
-=======
-  if (process.platform === 'win32' || process.platform === 'linux') {
-    // Keep only command line / deep linked argument. Make sure it's not squirrel command
-    const tmpArgs = process.argv.slice(1);
-    if (
-      Array.isArray(tmpArgs) && tmpArgs.length > 0 &&
-      tmpArgs[0].match(/^--squirrel-/) === null
-    ) {
-      setDeeplinkingUrl(tmpArgs[0]);
->>>>>>> 14befd79
     }
   }
 

// Copyright (c) 2015-2016 Yuya Ochiai
// Copyright (c) 2016-present Mattermost, Inc. All Rights Reserved.
// See LICENSE.txt for license information.

// This files uses setState().
/* eslint-disable react/no-set-state */

import url from 'url';

import React from 'react';
import PropTypes from 'prop-types';
import {CSSTransition, TransitionGroup} from 'react-transition-group';
import {Grid, Row} from 'react-bootstrap';
import DotsVerticalIcon from 'mdi-react/DotsVerticalIcon';

import {ipcRenderer, remote} from 'electron';

import restoreButton from '../../assets/titlebar/chrome-restore.svg';
import maximizeButton from '../../assets/titlebar/chrome-maximize.svg';
import minimizeButton from '../../assets/titlebar/chrome-minimize.svg';
import closeButton from '../../assets/titlebar/chrome-close.svg';

import LoginModal from './LoginModal.jsx';
import MattermostView from './MattermostView.jsx';
import TabBar from './TabBar.jsx';
import HoveringURL from './HoveringURL.jsx';
import Finder from './Finder.jsx';
import NewTeamModal from './NewTeamModal.jsx';
import SelectCertificateModal from './SelectCertificateModal.jsx';

export default class MainPage extends React.Component {
  constructor(props) {
    super(props);

    let key = this.props.initialIndex;
    if (this.props.deeplinkingUrl !== null) {
      const parsedDeeplink = this.parseDeeplinkURL(this.props.deeplinkingUrl);
      if (parsedDeeplink) {
        key = parsedDeeplink.teamIndex;
      }
    }

    this.topBar = React.createRef();

    this.state = {
      key,
      sessionsExpired: new Array(this.props.teams.length),
      unreadCounts: new Array(this.props.teams.length),
      mentionCounts: new Array(this.props.teams.length),
      unreadAtActive: new Array(this.props.teams.length),
      mentionAtActiveCounts: new Array(this.props.teams.length),
      loginQueue: [],
      targetURL: '',
<<<<<<< HEAD
      certificateRequest: null,
=======
      maximized: false,
>>>>>>> 932ddafd
    };
  }

  parseDeeplinkURL(deeplink, teams = this.props.teams) {
    if (deeplink && Array.isArray(teams) && teams.length) {
      const deeplinkURL = url.parse(deeplink);
      let parsedDeeplink = null;
      teams.forEach((team, index) => {
        const teamURL = url.parse(team.url);
        if (deeplinkURL.host === teamURL.host) {
          parsedDeeplink = {
            teamURL,
            teamIndex: index,
            originalURL: deeplinkURL,
            url: `${teamURL.protocol}//${teamURL.host}${deeplinkURL.pathname}`,
            path: deeplinkURL.pathname,
          };
        }
      });
      return parsedDeeplink;
    }
    return null;
  }

  getTabWebContents(index = this.state.key || 0, teams = this.props.teams) {
    if (!teams || !teams.length || index > teams.length) {
      return null;
    }
    const tabURL = teams[index].url;
    if (!tabURL) {
      return null;
    }
    return remote.webContents.getAllWebContents().find((webContents) => webContents.getURL().includes(tabURL));
  }

  componentDidMount() {
    const self = this;

    // Due to a bug in Chrome on macOS, mousemove events from the webview won't register when the webview isn't in focus,
    // thus you can't drag tabs unless you're right on the container.
    // this makes it so your tab won't get stuck to your cursor no matter where you mouse up
    if (process.platform === 'darwin') {
      self.topBar.current.addEventListener('mouseleave', () => {
        if (event.target === self.topBar.current) {
          const upEvent = document.createEvent('MouseEvents');
          upEvent.initMouseEvent('mouseup');
          document.dispatchEvent(upEvent);
        }
      });

      // Hack for when it leaves the electron window because apparently mouseleave isn't good enough there...
      self.topBar.current.addEventListener('mousemove', () => {
        if (event.clientY === 0 || event.clientX === 0 || event.clientX >= window.innerWidth) {
          const upEvent = document.createEvent('MouseEvents');
          upEvent.initMouseEvent('mouseup');
          document.dispatchEvent(upEvent);
        }
      });
    }

    ipcRenderer.on('login-request', (event, request, authInfo) => {
      self.setState({
        loginRequired: true,
      });
      const loginQueue = self.state.loginQueue;
      loginQueue.push({
        request,
        authInfo,
      });
      self.setState({
        loginQueue,
      });
    });

    ipcRenderer.on('select-user-certificate', (_, origin, certificateList) => {
      console.log('received! asking for modal');
      const certificateRequest = {
        server: origin,
        certificateList,
      };
      console.log(certificateRequest);
      self.setState({
        certificateRequest,
      });
    });

    // can't switch tabs sequentially for some reason...
    ipcRenderer.on('switch-tab', (event, key) => {
      this.handleSelect(key);
    });
    ipcRenderer.on('select-next-tab', () => {
      this.handleSelect(this.state.key + 1);
    });
    ipcRenderer.on('select-previous-tab', () => {
      this.handleSelect(this.state.key - 1);
    });

    // reload the activated tab
    ipcRenderer.on('reload-tab', () => {
      this.refs[`mattermostView${this.state.key}`].reload();
    });
    ipcRenderer.on('clear-cache-and-reload-tab', () => {
      this.refs[`mattermostView${this.state.key}`].clearCacheAndReload();
    });

    function focusListener() {
      self.handleOnTeamFocused(self.state.key);
      self.refs[`mattermostView${self.state.key}`].focusOnWebView();
      self.setState({unfocused: false});
    }

    function blurListener() {
      self.setState({unfocused: true});
    }

    const currentWindow = remote.getCurrentWindow();
    currentWindow.on('focus', focusListener);
    currentWindow.on('blur', blurListener);
    window.addEventListener('beforeunload', () => {
      currentWindow.removeListener('focus', focusListener);
    });

    if (currentWindow.isMaximized()) {
      self.setState({maximized: true});
    }
    currentWindow.on('maximize', this.handleMaximizeState);
    currentWindow.on('unmaximize', this.handleMaximizeState);

    if (currentWindow.isFullScreen()) {
      self.setState({fullScreen: true});
    }
    currentWindow.on('enter-full-screen', this.handleFullScreenState);
    currentWindow.on('leave-full-screen', this.handleFullScreenState);

    // https://github.com/mattermost/desktop/pull/371#issuecomment-263072803
    currentWindow.webContents.on('devtools-closed', () => {
      focusListener();
    });

    ipcRenderer.on('open-devtool', () => {
      document.getElementById(`mattermostView${self.state.key}`).openDevTools();
    });

    ipcRenderer.on('zoom-in', () => {
      const activeTabWebContents = this.getTabWebContents(this.state.key);
      if (!activeTabWebContents) {
        return;
      }
      if (activeTabWebContents.getZoomLevel() >= 9) {
        return;
      }
      activeTabWebContents.setZoomLevel(activeTabWebContents.getZoomLevel() + 1);
    });

    ipcRenderer.on('zoom-out', () => {
      const activeTabWebContents = this.getTabWebContents(this.state.key);
      if (!activeTabWebContents) {
        return;
      }
      if (activeTabWebContents.getZoomLevel() <= -8) {
        return;
      }
      activeTabWebContents.setZoomLevel(activeTabWebContents.getZoomLevel() - 1);
    });

    ipcRenderer.on('zoom-reset', () => {
      const activeTabWebContents = this.getTabWebContents(this.state.key);
      if (!activeTabWebContents) {
        return;
      }
      activeTabWebContents.setZoomLevel(0);
    });

    ipcRenderer.on('undo', () => {
      const activeTabWebContents = this.getTabWebContents(this.state.key);
      if (!activeTabWebContents) {
        return;
      }
      activeTabWebContents.undo();
    });

    ipcRenderer.on('redo', () => {
      const activeTabWebContents = this.getTabWebContents(this.state.key);
      if (!activeTabWebContents) {
        return;
      }
      activeTabWebContents.redo();
    });

    ipcRenderer.on('cut', () => {
      const activeTabWebContents = this.getTabWebContents(this.state.key);
      if (!activeTabWebContents) {
        return;
      }
      activeTabWebContents.cut();
    });

    ipcRenderer.on('copy', () => {
      const activeTabWebContents = this.getTabWebContents(this.state.key);
      if (!activeTabWebContents) {
        return;
      }
      activeTabWebContents.copy();
    });

    ipcRenderer.on('paste', () => {
      const activeTabWebContents = this.getTabWebContents(this.state.key);
      if (!activeTabWebContents) {
        return;
      }
      activeTabWebContents.paste();
    });

    ipcRenderer.on('paste-and-match', () => {
      const activeTabWebContents = this.getTabWebContents(this.state.key);
      if (!activeTabWebContents) {
        return;
      }
      activeTabWebContents.pasteAndMatchStyle();
    });

    //goBack and goForward
    ipcRenderer.on('go-back', () => {
      const mattermost = self.refs[`mattermostView${self.state.key}`];
      if (mattermost.canGoBack()) {
        mattermost.goBack();
      }
    });

    ipcRenderer.on('go-forward', () => {
      const mattermost = self.refs[`mattermostView${self.state.key}`];
      if (mattermost.canGoForward()) {
        mattermost.goForward();
      }
    });

    ipcRenderer.on('add-server', () => {
      this.addServer();
    });

    ipcRenderer.on('focus-on-webview', () => {
      this.focusOnWebView();
    });

    ipcRenderer.on('protocol-deeplink', (event, deepLinkUrl) => {
      const parsedDeeplink = this.parseDeeplinkURL(deepLinkUrl);
      if (parsedDeeplink) {
        if (this.state.key !== parsedDeeplink.teamIndex) {
          this.handleSelect(parsedDeeplink.teamIndex);
        }
        self.refs[`mattermostView${parsedDeeplink.teamIndex}`].handleDeepLink(parsedDeeplink.path);
      }
    });

    ipcRenderer.on('toggle-find', () => {
      this.activateFinder(true);
    });

    if (process.platform === 'darwin') {
      self.setState({
        isDarkMode: remote.systemPreferences.isDarkMode(),
      });
      remote.systemPreferences.subscribeNotification('AppleInterfaceThemeChangedNotification', () => {
        self.setState({
          isDarkMode: remote.systemPreferences.isDarkMode(),
        });
      });
    } else {
      self.setState({
        isDarkMode: this.props.getDarkMode(),
      });

      ipcRenderer.on('set-dark-mode', () => {
        this.setDarkMode();
      });

      this.threeDotMenu = React.createRef();
      ipcRenderer.on('focus-three-dot-menu', () => {
        if (this.threeDotMenu.current) {
          this.threeDotMenu.current.focus();
        }
      });
    }
  }

  componentDidUpdate(prevProps, prevState) {
    if (prevState.key !== this.state.key) { // i.e. When tab has been changed
      this.refs[`mattermostView${this.state.key}`].focusOnWebView();
    }
  }

  handleMaximizeState = () => {
    const win = remote.getCurrentWindow();
    this.setState({maximized: win.isMaximized()});
  }

  handleFullScreenState = () => {
    const win = remote.getCurrentWindow();
    this.setState({fullScreen: win.isFullScreen()});
  }

  handleSelect = (key) => {
    const newKey = (this.props.teams.length + key) % this.props.teams.length;
    this.setState({
      key: newKey,
      finderVisible: false,
    });
    const webview = document.getElementById('mattermostView' + newKey);
    ipcRenderer.send('update-title', {
      title: webview.getTitle(),
    });
    window.focus();
    webview.focus();
    this.handleOnTeamFocused(newKey);
  }

  handleDragAndDrop = (dropResult) => {
    const {removedIndex, addedIndex} = dropResult;
    if (removedIndex !== addedIndex) {
      const teamIndex = this.props.moveTabs(removedIndex, addedIndex < this.props.teams.length ? addedIndex : this.props.teams.length - 1);
      this.handleSelect(teamIndex);
    }
  }

  handleBadgeChange = (index, sessionExpired, unreadCount, mentionCount, isUnread, isMentioned) => {
    const sessionsExpired = this.state.sessionsExpired;
    const unreadCounts = this.state.unreadCounts;
    const mentionCounts = this.state.mentionCounts;
    const unreadAtActive = this.state.unreadAtActive;
    const mentionAtActiveCounts = this.state.mentionAtActiveCounts;
    sessionsExpired[index] = sessionExpired;
    unreadCounts[index] = unreadCount;
    mentionCounts[index] = mentionCount;

    // Never turn on the unreadAtActive flag at current focused tab.
    if (this.state.key !== index || !remote.getCurrentWindow().isFocused()) {
      unreadAtActive[index] = unreadAtActive[index] || isUnread;
      if (isMentioned) {
        mentionAtActiveCounts[index]++;
      }
    }
    this.setState({
      sessionsExpired,
      unreadCounts,
      mentionCounts,
      unreadAtActive,
      mentionAtActiveCounts,
    });
    this.handleBadgesChange();
  }

  markReadAtActive = (index) => {
    const unreadAtActive = this.state.unreadAtActive;
    const mentionAtActiveCounts = this.state.mentionAtActiveCounts;
    unreadAtActive[index] = false;
    mentionAtActiveCounts[index] = 0;
    this.setState({
      unreadAtActive,
      mentionAtActiveCounts,
    });
    this.handleBadgesChange();
  }

  handleBadgesChange = () => {
    if (this.props.onBadgeChange) {
      const someSessionsExpired = this.state.sessionsExpired.some((sessionExpired) => sessionExpired);

      let allUnreadCount = this.state.unreadCounts.reduce((prev, curr) => {
        return prev + curr;
      }, 0);
      this.state.unreadAtActive.forEach((state) => {
        if (state) {
          allUnreadCount += 1;
        }
      });

      let allMentionCount = this.state.mentionCounts.reduce((prev, curr) => {
        return prev + curr;
      }, 0);
      this.state.mentionAtActiveCounts.forEach((count) => {
        allMentionCount += count;
      });

      this.props.onBadgeChange(someSessionsExpired, allUnreadCount, allMentionCount);
    }
  }

  handleOnTeamFocused = (index) => {
    // Turn off the flag to indicate whether unread message of active channel contains at current tab.
    this.markReadAtActive(index);
  }

  handleLogin = (request, username, password) => {
    ipcRenderer.send('login-credentials', request, username, password);
    const loginQueue = this.state.loginQueue;
    loginQueue.shift();
    this.setState({loginQueue});
  }

  handleLoginCancel = () => {
    const loginQueue = this.state.loginQueue;
    loginQueue.shift();
    this.setState({loginQueue});
  }

  handleTargetURLChange = (targetURL) => {
    clearTimeout(this.targetURLDisappearTimeout);
    if (targetURL === '') {
      // set delay to avoid momentary disappearance when hovering over multiple links
      this.targetURLDisappearTimeout = setTimeout(() => {
        this.setState({targetURL: ''});
      }, 500);
    } else {
      this.setState({targetURL});
    }
  }

  handleClose = () => {
    const win = remote.getCurrentWindow();
    win.close();
  }

  handleMinimize = () => {
    const win = remote.getCurrentWindow();
    win.minimize();
  }

  handleMaximize = () => {
    const win = remote.getCurrentWindow();
    win.maximize();
  }

  handleRestore = () => {
    const win = remote.getCurrentWindow();
    win.restore();
  }

  openMenu = () => {
    // @eslint-ignore
    this.threeDotMenu.current.blur();
    this.props.openMenu();
  }

  handleDoubleClick = () => {
    const doubleClickAction = remote.systemPreferences.getUserDefault('AppleActionOnDoubleClick', 'string');
    const win = remote.getCurrentWindow();
    if (doubleClickAction === 'Minimize') {
      win.minimize();
    } else if (doubleClickAction === 'Maximize' && !win.isMaximized()) {
      win.maximize();
    } else if (doubleClickAction === 'Maximize' && win.isMaximized()) {
      win.unmaximize();
    }
  }

  addServer = () => {
    this.setState({
      showNewTeamModal: true,
    });
  }

  focusOnWebView = () => {
    this.refs[`mattermostView${this.state.key}`].focusOnWebView();
  }

  activateFinder = () => {
    this.setState({
      finderVisible: true,
      focusFinder: true,
    });
  }

  closeFinder = () => {
    this.setState({
      finderVisible: false,
    });
  }

  inputBlur = () => {
    this.setState({
      focusFinder: false,
    });
  }

<<<<<<< HEAD
  handleSelectCertificate = (certificate) => {
    console.log('certificate selected');
    const server = this.state.certificateRequest.server;
    this.setState({certificateRequest: null});
    ipcRenderer.send('selected-client-certificate', server, certificate);
  }
  handleCancelCertificate = () => {
    console.log('cancelling certificate');
    const server = this.state.certificateRequest.server;
    this.setState({certificateRequest: null});
    ipcRenderer.send('selected-client-certificate', server);
=======
  setDarkMode() {
    this.setState({
      isDarkMode: this.props.setDarkMode(),
    });
>>>>>>> 932ddafd
  }

  render() {
    const self = this;
    const tabsRow = (
      <TabBar
        id='tabBar'
        isDarkMode={this.state.isDarkMode}
        teams={this.props.teams}
        sessionsExpired={this.state.sessionsExpired}
        unreadCounts={this.state.unreadCounts}
        mentionCounts={this.state.mentionCounts}
        unreadAtActive={this.state.unreadAtActive}
        mentionAtActiveCounts={this.state.mentionAtActiveCounts}
        activeKey={this.state.key}
        onSelect={this.handleSelect}
        onAddServer={this.addServer}
        showAddServerButton={this.props.showAddServerButton}
        onDrop={this.handleDragAndDrop}
      />
    );

    let topBarClassName = 'topBar';
    if (process.platform === 'darwin') {
      topBarClassName += ' macOS';
    }
    if (this.state.isDarkMode) {
      topBarClassName += ' darkMode';
    }
    if (this.state.fullScreen) {
      topBarClassName += ' fullScreen';
    }

    let maxButton;
    if (this.state.maximized) {
      maxButton = (
        <div
          className='button restore-button'
          onClick={this.handleRestore}
        >
          <img src={restoreButton}/>
        </div>
      );
    } else {
      maxButton = (
        <div
          className='button max-button'
          onClick={this.handleMaximize}
        >
          <img src={maximizeButton}/>
        </div>
      );
    }

    let overlayGradient;
    if (process.platform !== 'darwin') {
      overlayGradient = (
        <span className='overlay-gradient'/>
      );
    }

    let titleBarButtons;
    if (process.platform !== 'darwin') {
      titleBarButtons = (
        <span className='title-bar-btns'>
          <div
            className='button min-button'
            onClick={this.handleMinimize}
          >
            <img src={minimizeButton}/>
          </div>
          {maxButton}
          <div
            className='button close-button'
            onClick={this.handleClose}
          >
            <img src={closeButton}/>
          </div>
        </span>
      );
    }

    const topRow = (
      <Row
        className={topBarClassName}
        onDoubleClick={this.handleDoubleClick}
      >
        <div
          ref={this.topBar}
          className={`topBar-bg${this.state.unfocused ? ' unfocused' : ''}`}
        >
          <button
            className='three-dot-menu'
            onClick={this.openMenu}
            tabIndex={0}
            ref={this.threeDotMenu}
          >
            <DotsVerticalIcon/>
          </button>
          {tabsRow}
          {overlayGradient}
          {titleBarButtons}
        </div>
      </Row>
    );

    const views = this.props.teams.map((team, index) => {
      function handleBadgeChange(sessionExpired, unreadCount, mentionCount, isUnread, isMentioned) {
        self.handleBadgeChange(index, sessionExpired, unreadCount, mentionCount, isUnread, isMentioned);
      }
      function handleNotificationClick() {
        self.handleSelect(index);
      }
      const id = 'mattermostView' + index;
      const isActive = self.state.key === index;

      let teamUrl = team.url;

      if (this.props.deeplinkingUrl) {
        const parsedDeeplink = this.parseDeeplinkURL(this.props.deeplinkingUrl, [team]);
        if (parsedDeeplink) {
          teamUrl = parsedDeeplink.url;
        }
      }

      return (
        <MattermostView
          key={id}
          id={id}

          useSpellChecker={this.props.useSpellChecker}
          onSelectSpellCheckerLocale={this.props.onSelectSpellCheckerLocale}
          src={teamUrl}
          name={team.name}
          onTargetURLChange={self.handleTargetURLChange}
          onBadgeChange={handleBadgeChange}
          onNotificationClick={handleNotificationClick}
          ref={id}
          active={isActive}
        />);
    });
    const viewsRow = (
      <Row>
        {views}
      </Row>);

    let request = null;
    let authServerURL = null;
    let authInfo = null;
    if (this.state.loginQueue.length !== 0) {
      request = this.state.loginQueue[0].request;
      const tmpURL = url.parse(this.state.loginQueue[0].request.url);
      authServerURL = `${tmpURL.protocol}//${tmpURL.host}`;
      authInfo = this.state.loginQueue[0].authInfo;
    }
    const modal = (
      <NewTeamModal
        currentOrder={this.props.teams.length}
        show={this.state.showNewTeamModal}
        restoreFocus={false}
        onClose={() => {
          this.setState({
            showNewTeamModal: false,
          });
        }}
        onSave={(newTeam) => {
          this.props.teams.push(newTeam);
          this.setState({
            showNewTeamModal: false,
            key: this.props.teams.length - 1,
          });
          this.render();
          this.props.onTeamConfigChange(this.props.teams);
        }}
      />
    );
    return (
      <div
        className='MainPage'
        onClick={this.focusOnWebView}
      >
        <LoginModal
          show={this.state.loginQueue.length !== 0}
          request={request}
          authInfo={authInfo}
          authServerURL={authServerURL}
          onLogin={this.handleLogin}
          onCancel={this.handleLoginCancel}
        />
        <SelectCertificateModal
          certificateRequest={this.state.certificateRequest}
          onSelect={this.handleSelectCertificate}
          onCancel={this.handleCancelCertificate}
        />
        <Grid fluid={true}>
          { topRow }
          { viewsRow }
          { this.state.finderVisible ? (
            <Finder
              webviewKey={this.state.key}
              close={this.closeFinder}
              focusState={this.state.focusFinder}
              inputBlur={this.inputBlur}
            />
          ) : null}
        </Grid>
        <TransitionGroup>
          { (this.state.targetURL === '') ?
            null :
            <CSSTransition
              classNames='hovering'
              timeout={{enter: 300, exit: 500}}
            >
              <HoveringURL
                key='hoveringURL'
                targetURL={this.state.targetURL}
              />
            </CSSTransition>
          }
        </TransitionGroup>
        <div>
          { modal }
        </div>
      </div>
    );
  }
}

MainPage.propTypes = {
  onBadgeChange: PropTypes.func.isRequired,
  teams: PropTypes.array.isRequired,
  onTeamConfigChange: PropTypes.func.isRequired,
  initialIndex: PropTypes.number.isRequired,
  useSpellChecker: PropTypes.bool.isRequired,
  onSelectSpellCheckerLocale: PropTypes.func.isRequired,
  deeplinkingUrl: PropTypes.string,
  showAddServerButton: PropTypes.bool.isRequired,
  getDarkMode: PropTypes.func.isRequired,
  setDarkMode: PropTypes.func.isRequired,
  moveTabs: PropTypes.func.isRequired,
  openMenu: PropTypes.func.isRequired,
};

/* eslint-enable react/no-set-state */<|MERGE_RESOLUTION|>--- conflicted
+++ resolved
@@ -51,11 +51,8 @@
       mentionAtActiveCounts: new Array(this.props.teams.length),
       loginQueue: [],
       targetURL: '',
-<<<<<<< HEAD
       certificateRequest: null,
-=======
       maximized: false,
->>>>>>> 932ddafd
     };
   }
 
@@ -540,7 +537,6 @@
     });
   }
 
-<<<<<<< HEAD
   handleSelectCertificate = (certificate) => {
     console.log('certificate selected');
     const server = this.state.certificateRequest.server;
@@ -552,12 +548,11 @@
     const server = this.state.certificateRequest.server;
     this.setState({certificateRequest: null});
     ipcRenderer.send('selected-client-certificate', server);
-=======
+  }
   setDarkMode() {
     this.setState({
       isDarkMode: this.props.setDarkMode(),
     });
->>>>>>> 932ddafd
   }
 
   render() {

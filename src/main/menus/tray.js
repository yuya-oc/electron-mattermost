// Copyright (c) 2015-2016 Yuya Ochiai
// Copyright (c) 2016-present Mattermost, Inc. All Rights Reserved.
// See LICENSE.txt for license information.
'use strict';

import {Menu} from 'electron';

import * as WindowManager from '../windows/windowManager';
<<<<<<< HEAD
import {ViewManager} from '../viewManager';
import {SWITCH_SERVER} from 'common/communication';

function createTemplate(config) {
=======

// TODO: remove viewmanager once move to windowmanager is completed
function createTemplate(config, viewManager) {
>>>>>>> 1b577fd4
  const teams = config.teams;
  const template = [
    ...teams.slice(0, 9).sort((teamA, teamB) => teamA.order - teamB.order).map((team, i) => {
      return {
        label: team.name,
        click: () => {
          WindowManager.restoreMain();
<<<<<<< HEAD
          WindowManager.sendToRenderer(SWITCH_SERVER, i);
          ViewManager.showByName(team.name);
=======
          WindowManager.sendToRenderer('switch-tab', i);
          viewManager.showByName(team.name);
>>>>>>> 1b577fd4
        },
      };
    }), {
      type: 'separator',
    }, {
      label: process.platform === 'darwin' ? 'Preferences...' : 'Settings',
      click: () => {
        WindowManager.showSettingsWindow();
      },
    }, {
      type: 'separator',
    }, {
      role: 'quit',
    },
  ];
  return template;
}

<<<<<<< HEAD
function createMenu(config) {
  return Menu.buildFromTemplate(createTemplate(config));
=======
function createMenu(config, viewManager) {
  return Menu.buildFromTemplate(createTemplate(config, viewManager));
>>>>>>> 1b577fd4
}

export default {
  createMenu,
};<|MERGE_RESOLUTION|>--- conflicted
+++ resolved
@@ -6,16 +6,9 @@
 import {Menu} from 'electron';
 
 import * as WindowManager from '../windows/windowManager';
-<<<<<<< HEAD
-import {ViewManager} from '../viewManager';
 import {SWITCH_SERVER} from 'common/communication';
 
 function createTemplate(config) {
-=======
-
-// TODO: remove viewmanager once move to windowmanager is completed
-function createTemplate(config, viewManager) {
->>>>>>> 1b577fd4
   const teams = config.teams;
   const template = [
     ...teams.slice(0, 9).sort((teamA, teamB) => teamA.order - teamB.order).map((team, i) => {
@@ -23,13 +16,8 @@
         label: team.name,
         click: () => {
           WindowManager.restoreMain();
-<<<<<<< HEAD
           WindowManager.sendToRenderer(SWITCH_SERVER, i);
           ViewManager.showByName(team.name);
-=======
-          WindowManager.sendToRenderer('switch-tab', i);
-          viewManager.showByName(team.name);
->>>>>>> 1b577fd4
         },
       };
     }), {
@@ -48,13 +36,8 @@
   return template;
 }
 
-<<<<<<< HEAD
 function createMenu(config) {
   return Menu.buildFromTemplate(createTemplate(config));
-=======
-function createMenu(config, viewManager) {
-  return Menu.buildFromTemplate(createTemplate(config, viewManager));
->>>>>>> 1b577fd4
 }
 
 export default {

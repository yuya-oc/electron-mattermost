--- conflicted
+++ resolved
@@ -19,7 +19,7 @@
  [#500](https://github.com/mattermost/desktop/issues/500)
  - Close button on the Settings page now has a hover effect.
 [#439](https://github.com/mattermost/desktop/issues/439)
- - Added new admin configuration settings ([#586](https://github.com/mattermost/desktop/pull/586) & [#633](https://github.com/mattermost/desktop/pull/633)) for 
+ - Added new admin configuration settings ([#586](https://github.com/mattermost/desktop/pull/586) & [#633](https://github.com/mattermost/desktop/pull/633)) for
    - Disabling server management where the user cannot add or edit the server URL.
    [#600](https://github.com/mattermost/desktop/pull/600)
    - Setting one or more pre-configured server URLs for the end user.
@@ -42,11 +42,12 @@
 #### Mac
  - Added support for protocol deep linking where the desktop app opens via `mattermost://` link if app is already installed.
  [#616](https://github.com/mattermost/desktop/pull/616)
-<<<<<<< HEAD
  - Added `Ctrl+Tab` and `Ctrl+Shift+Tab` shortcuts to switch between server tabs,
  [#512](https://github.com/mattermost/desktop/issues/512)
  - (Scheduled but not yet merged) Automatically check for new desktop app updates and prompt the user when a new version is released.
  [#15](https://github.com/mattermost/desktop/pull/15)
+ - Added the option to bounce the Dock icon when receiving new messages.
+ [#514](https://github.com/mattermost/desktop/issues/514)
 
 ### Architectural Changes
  - Major version upgrade of Electron from v1.6.11 to v1.7.9. Electron is the underlying technology used to build the Desktop apps.
@@ -63,12 +64,7 @@
  [#599](https://github.com/mattermost/desktop/pull/599)
  - Added an `rm` command to `npm`, which removes all dynamically generated files to make it easy to reset the app between builds and branches.
  [#597](https://github.com/mattermost/desktop/pull/597)
- 
-=======
- - Added the option to bounce the Dock icon when receiving new messages.
- [#514](https://github.com/mattermost/desktop/issues/514)
-
->>>>>>> 72ee0316
+
 ### Bug Fixes
 
 #### All Platforms

--- conflicted
+++ resolved
@@ -2,34 +2,23 @@
 // Copyright (c) 2016-present Mattermost, Inc. All Rights Reserved.
 // See LICENSE.txt for license information.
 
-<<<<<<< HEAD
-const {ipcRenderer, remote} = require('electron');
-const {debounce} = require('underscore');
-
-const buildConfig = require('../../common/config/buildConfig');
-const settings = require('../../common/settings');
-const SpellChecker = require('../../main/SpellChecker');
-=======
 /* eslint-disable react/no-set-state */
 
 import React from 'react';
 import PropTypes from 'prop-types';
 import ReactDOM from 'react-dom';
 import {Button, Checkbox, Col, FormGroup, Grid, HelpBlock, Navbar, Radio, Row} from 'react-bootstrap';
->>>>>>> 06acfcda
 
 import {ipcRenderer, remote} from 'electron';
 import {debounce} from 'underscore';
 
-<<<<<<< HEAD
-=======
 import buildConfig from '../../common/config/buildConfig';
 import settings from '../../common/settings';
+import SpellChecker from '../../main/SpellChecker';
 
 import TeamList from './TeamList.jsx';
 import AutoSaveIndicator from './AutoSaveIndicator.jsx';
 
->>>>>>> 06acfcda
 function backToIndex(index) {
   const target = typeof index === 'undefined' ? 0 : index;
   const indexURL = remote.getGlobal('isDev') ? 'http://localhost:8080/browser/index.html' : `file://${remote.app.getAppPath()}/browser/index.html`;
@@ -156,12 +145,8 @@
       showUnreadBadge: this.state.showUnreadBadge,
       useSpellChecker: this.state.useSpellChecker,
       spellCheckerLocale: this.state.spellCheckerLocale,
-<<<<<<< HEAD
-      autoStart: this.state.autoStart
-=======
       enableHardwareAcceleration: this.state.enableHardwareAcceleration,
       autostart: this.state.autostart,
->>>>>>> 06acfcda
     };
 
     settings.writeFile(this.props.configFile, config, (err) => {
@@ -173,11 +158,7 @@
       ipcRenderer.send('update-config');
       callback();
     });
-<<<<<<< HEAD
-  },
-=======
-  }
->>>>>>> 06acfcda
+  }
 
   handleCancel() {
     backToIndex();
@@ -207,11 +188,7 @@
 
   handleChangeAutoStart() {
     this.setState({
-<<<<<<< HEAD
-      autoStart: !this.refs.autoStart.props.checked
-=======
       autostart: !this.refs.autostart.props.checked,
->>>>>>> 06acfcda
     });
     setImmediate(this.startSaveConfig, CONFIG_TYPE_APP_OPTIONS);
   }

--- conflicted
+++ resolved
@@ -18,18 +18,10 @@
 // singleton module to manage application's windows
 
 const status = {
-<<<<<<< HEAD
-    mainWindow: null,
-    settingsWindow: null,
-    config: null,
-    deeplinkingUrl: null,
-    viewManager: null,
-=======
   mainWindow: null,
   settingsWindow: null,
   config: null,
   viewManager: null,
->>>>>>> e25afd3a
 };
 const assetsDir = path.resolve(app.getAppPath(), 'assets');
 
@@ -38,18 +30,6 @@
 ipcMain.on(CLOSE_FINDER, closeFinder);
 ipcMain.on(FOCUS_FINDER, focusFinder);
 
-<<<<<<< HEAD
-export function setConfig(data, deeplinkingUrl) {
-    if (data) {
-        status.config = data;
-    }
-    if (deeplinkingUrl) {
-        status.deeplinkingUrl = deeplinkingUrl;
-    }
-    if (status.viewManager) {
-        status.viewManager.reloadConfiguration(status.config.teams, status.mainWindow);
-    }
-=======
 export function setConfig(data) {
   if (data) {
     status.config = data;
@@ -57,7 +37,6 @@
   if (status.viewManager) {
     status.viewManager.reloadConfiguration(status.config.teams, status.mainWindow);
   }
->>>>>>> e25afd3a
 }
 
 export function showSettingsWindow() {
@@ -77,39 +56,6 @@
     }
 }
 
-<<<<<<< HEAD
-export function showMainWindow() {
-    if (status.mainWindow) {
-        status.mainWindow.show();
-    } else {
-        status.mainWindow = createMainWindow(status.config, {
-            linuxAppIcon: path.join(assetsDir, 'appicon.png'),
-            deeplinkingUrl: status.deeplinkingUrl,
-        });
-
-        if (!status.mainWindow) {
-            log.error('unable to create main window');
-            app.quit();
-        }
-
-        // window handlers
-        status.mainWindow.on('closed', () => {
-            log.warn('main window closed');
-            status.mainWindow = null;
-        });
-        status.mainWindow.on('unresponsive', () => {
-            const criticalErrorHandler = new CriticalErrorHandler();
-            criticalErrorHandler.setMainWindow(status.mainWindow);
-            criticalErrorHandler.windowUnresponsiveHandler();
-        });
-        status.mainWindow.on('crashed', handleMainWindowWebContentsCrashed);
-        status.mainWindow.on('maximize', handleMaximizeMainWindow);
-        status.mainWindow.on('unmaximize', handleUnmaximizeMainWindow);
-        status.mainWindow.on('resize', handleResizeMainWindow);
-        status.mainWindow.on('focus', focusBrowserView);
-    }
-    initializeViewManager();
-=======
 export function showMainWindow(deeplinkingURL) {
   if (status.mainWindow) {
     status.mainWindow.show();
@@ -144,7 +90,6 @@
   if (deeplinkingURL) {
     status.viewManager.handleDeepLink(deeplinkingURL);
   }
->>>>>>> e25afd3a
 }
 
 export function getMainWindow(ensureCreated) {
@@ -184,12 +129,6 @@
 }
 
 export function sendToRenderer(channel, ...args) {
-<<<<<<< HEAD
-    if (!status.mainWindow) {
-        showMainWindow();
-    }
-    status.mainWindow.webContents.send(channel, ...args);
-=======
   if (!status.mainWindow) {
     showMainWindow();
   }
@@ -197,7 +136,6 @@
   if (status.settingsWindow && status.settingsWindow.isVisible()) {
     status.settingsWindow.webContents.send(channel, ...args);
   }
->>>>>>> e25afd3a
 }
 
 export function sendToAll(channel, ...args) {
@@ -242,15 +180,6 @@
     }
 }
 
-<<<<<<< HEAD
-export function setOverlayIcon(overlayDataURL, description) {
-    if (process.platform === 'win32') {
-        const overlay = overlayDataURL ? nativeImage.createFromDataURL(overlayDataURL) : null;
-        if (status.mainWindow) {
-            status.mainWindow.setOverlayIcon(overlay, description);
-        }
-    }
-=======
 function drawBadge(text, small) {
   const scale = 2; // should rely display dpi
   const size = (small ? 20 : 16) * scale;
@@ -303,20 +232,12 @@
     }
     status.mainWindow.setOverlayIcon(overlay, description);
   }
->>>>>>> e25afd3a
 }
 
 export function isMainWindow(window) {
     return status.mainWindow && status.mainWindow === window;
 }
 
-<<<<<<< HEAD
-export function getDeepLinkingURL() {
-    return status.deeplinkingUrl;
-}
-
-=======
->>>>>>> e25afd3a
 export function handleDoubleClick(e, windowType) {
     let action = 'Maximize';
     if (process.platform === 'darwin') {

// Copyright (c) 2015-2016 Yuya Ochiai
// Copyright (c) 2016-present Mattermost, Inc. All Rights Reserved.
// See LICENSE.txt for license information.
'use strict';

const fs = require('fs');

const path = require('path');

const Application = require('spectron').Application;
const chai = require('chai');

<<<<<<< HEAD
const {getLocalURL} = require('../../src/main/utils');
=======
const {getLocalURLString} = require('../../src/main/utils');
>>>>>>> 8a404499
chai.should();

const sourceRootDir = path.join(__dirname, '../..');
const electronBinaryPath = (() => {
  if (process.platform === 'darwin') {
    return path.join(sourceRootDir, 'node_modules/electron/dist/Electron.app/Contents/MacOS/Electron');
  }
  const exeExtension = (process.platform === 'win32') ? '.exe' : '';
  return path.join(sourceRootDir, 'node_modules/electron/dist/electron' + exeExtension);
})();
const userDataDir = path.join(sourceRootDir, 'test/testUserData/');
const configFilePath = path.join(userDataDir, 'config.json');
const boundsInfoPath = path.join(userDataDir, 'bounds-info.json');
const mattermostURL = 'http://example.com/';

module.exports = {
  sourceRootDir,
  configFilePath,
  userDataDir,
  boundsInfoPath,
  mattermostURL,

  cleanTestConfig() {
    [configFilePath, boundsInfoPath].forEach((file) => {
      try {
        fs.unlinkSync(file);
      } catch (err) {
        if (err.code !== 'ENOENT') {
          console.error(err);
        }
      }
    });
  },

  createTestUserDataDir() {
    if (!fs.existsSync(userDataDir)) {
      fs.mkdirSync(userDataDir);
    }
  },

  getSpectronApp() {
    const options = {
      path: electronBinaryPath,
      args: [`${path.join(sourceRootDir, 'src')}`, `--data-dir=${userDataDir}`, '--disable-dev-mode'],
      chromeDriverArgs: [],

      // enable this if chromedriver hangs to see logs
      // chromeDriverLogPath: '../chromedriverlog.txt',
    };
    if (process.platform === 'darwin' || process.platform === 'linux') {
      // on a mac, debbuging port might conflict with other apps
      // this changes the default debugging port so chromedriver can run without issues.
      options.chromeDriverArgs.push('remote-debugging-port=9222');
    }
    return new Application(options);
  },

  addClientCommands(client) {
    client.addCommand('loadSettingsPage', function async() {
<<<<<<< HEAD
      return this.url(getLocalURL('settings.html')).waitUntilWindowLoaded();
=======
      return this.url(getLocalURLString('settings.html')).waitUntilWindowLoaded();
>>>>>>> 8a404499
    });
    client.addCommand('isNodeEnabled', function async() {
      return this.execute(() => {
        try {
          if (require('child_process')) {
            return true;
          }
          return false;
        } catch (e) {
          return false;
        }
      }).then((requireResult) => {
        return requireResult.value;
      });
    });
    client.addCommand('waitForAppOptionsAutoSaved', function async() {
      const ID_APP_OPTIONS_SAVE_INDICATOR = '#appOptionsSaveIndicator';
      const TIMEOUT = 5000;
      return this.
        waitForVisible(ID_APP_OPTIONS_SAVE_INDICATOR, TIMEOUT).
        waitForVisible(ID_APP_OPTIONS_SAVE_INDICATOR, TIMEOUT, true);
    });
  },

  // execute the test only when `condition` is true
  shouldTest(it, condition) {
    return condition ? it : it.skip;
  },
  isOneOf(platforms) {
    return (platforms.indexOf(process.platform) !== -1);
  },
};<|MERGE_RESOLUTION|>--- conflicted
+++ resolved
@@ -10,11 +10,7 @@
 const Application = require('spectron').Application;
 const chai = require('chai');
 
-<<<<<<< HEAD
-const {getLocalURL} = require('../../src/main/utils');
-=======
 const {getLocalURLString} = require('../../src/main/utils');
->>>>>>> 8a404499
 chai.should();
 
 const sourceRootDir = path.join(__dirname, '../..');
@@ -74,11 +70,7 @@
 
   addClientCommands(client) {
     client.addCommand('loadSettingsPage', function async() {
-<<<<<<< HEAD
-      return this.url(getLocalURL('settings.html')).waitUntilWindowLoaded();
-=======
       return this.url(getLocalURLString('settings.html')).waitUntilWindowLoaded();
->>>>>>> 8a404499
     });
     client.addCommand('isNodeEnabled', function async() {
       return this.execute(() => {

--- conflicted
+++ resolved
@@ -66,13 +66,7 @@
   if (!parsedURL || !server || (!equalUrlsIgnoringSubpath(server, parsedURL))) {
     return null;
   }
-<<<<<<< HEAD
-  if (server.origin !== parsedURL.origin) {
-    return null;
-  }
-=======
 
->>>>>>> 18d3ebdb
   const nonTeamUrlPaths = ['plugins', 'signup', 'login', 'admin', 'channel', 'post', 'oauth', 'admin_console'];
   if (withApi) {
     nonTeamUrlPaths.push('api');

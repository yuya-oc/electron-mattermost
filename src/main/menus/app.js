// Copyright (c) 2015-2016 Yuya Ochiai
// Copyright (c) 2016-present Mattermost, Inc. All Rights Reserved.
// See LICENSE.txt for license information.
'use strict';

import {app, dialog, Menu, session, shell, webContents} from 'electron';

import * as WindowManager from '../windows/windowManager';

<<<<<<< HEAD
const ZOOM_DIFFERENTIAL = 0.5;

=======
>>>>>>> a2fec189
function createTemplate(config, viewManager) {
  const separatorItem = {
    type: 'separator',
  };

  const isMac = process.platform === 'darwin';
  const appName = app.name;
  const firstMenuName = isMac ? appName : 'File';
  const template = [];

  const settingsLabel = isMac ? 'Preferences...' : 'Settings...';

  let platformAppMenu = [];
  if (isMac) {
    platformAppMenu.push(
      {
        label: 'About ' + appName,
        role: 'about',
        click() {
          dialog.showMessageBox(WindowManager.getMainWindow(), {
            buttons: ['OK'],
            message: `${appName} Desktop ${app.getVersion()}`,
          });
        },
      }
    );
    platformAppMenu.push(separatorItem);
  }
  platformAppMenu.push({
    label: settingsLabel,
    accelerator: 'CmdOrCtrl+,',
    click() {
      WindowManager.showSettingsWindow();
    },
  });

  if (config.enableServerManagement === true) {
    platformAppMenu.push({
      label: 'Sign in to Another Server',
      click() {
        WindowManager.sendToRenderer('add-server');
      },
    });
  }

  if (isMac) {
    platformAppMenu = platformAppMenu.concat([
      separatorItem, {
        role: 'hide',
      }, {
        role: 'hideothers',
      }, {
        role: 'unhide',
      }, separatorItem, {
        role: 'quit',
      }]);
  } else {
    platformAppMenu = platformAppMenu.concat([
      separatorItem, {
        role: 'quit',
        accelerator: 'CmdOrCtrl+Q',
        click() {
          app.quit();
        },
      }]);
  }

  template.push({
    label: '&' + firstMenuName,
    submenu: [
      ...platformAppMenu,
    ],
  });
  template.push({
    label: '&Edit',
    submenu: [{
      label: 'Undo',
      accelerator: 'CmdOrCtrl+Z',
      click() {
<<<<<<< HEAD
        const focused = webContents.getFocusedWebContents();
        focused.undo();
=======
        WindowManager.sendToRenderer('undo');
>>>>>>> a2fec189
      },
    }, {
      label: 'Redo',
      accelerator: 'CmdOrCtrl+SHIFT+Z',
      click() {
<<<<<<< HEAD
        const focused = webContents.getFocusedWebContents();
        focused.redo();
=======
        WindowManager.sendToRenderer('redo');
>>>>>>> a2fec189
      },
    }, separatorItem, {
      label: 'Cut',
      accelerator: 'CmdOrCtrl+X',
      click() {
<<<<<<< HEAD
        const focused = webContents.getFocusedWebContents();
        focused.cut();
=======
        WindowManager.sendToRenderer('cut');
>>>>>>> a2fec189
      },
    }, {
      label: 'Copy',
      accelerator: 'CmdOrCtrl+C',
      click() {
<<<<<<< HEAD
        const focused = webContents.getFocusedWebContents();
        console.log(`I got the focused window ${focused.id}, sending copy command`);
        focused.copy();
=======
        WindowManager.sendToRenderer('copy');
>>>>>>> a2fec189
      },
    }, {
      label: 'Paste',
      accelerator: 'CmdOrCtrl+V',
      click() {
<<<<<<< HEAD
        const focused = webContents.getFocusedWebContents();
        focused.paste();
=======
        WindowManager.sendToRenderer('paste');
>>>>>>> a2fec189
      },
    }, {
      label: 'Paste and Match Style',
      accelerator: 'CmdOrCtrl+SHIFT+V',
      visible: process.platform === 'darwin',
      click() {
<<<<<<< HEAD
        const focused = webContents.getFocusedWebContents();
        focused.pasteAndMatchStyle();
=======
        WindowManager.sendToRenderer('paste-and-match');
>>>>>>> a2fec189
      },
    }, {
      role: 'selectall',
      accelerator: 'CmdOrCtrl+A',
    }],
  });

  const viewSubMenu = [{
    label: 'Find..',
    accelerator: 'CmdOrCtrl+F',
    click() {
      const focused = webContents.getFocusedWebContents();
      const event = {
        type: 'keyDown',
        keyCode: 'CmdOrCtrl+F',
      };
      focused.sendInputEvent(event);
    },
  }, {
    label: 'Reload',
    accelerator: 'CmdOrCtrl+R',
<<<<<<< HEAD
    click() {
      const focused = webContents.getFocusedWebContents();
      focused.reload();
=======
    click(item, focusedWindow) {
      if (focusedWindow) {
        // TODO: needs checking if there is a difference between BV having the focus and the renderer.
        if (WindowManager.isMainWindow(focusedWindow)) {
          // TODO: needs to be sent to ViewManager
          WindowManager.sendToRenderer('reload-tab');
        } else {
          focusedWindow.reload();
        }
      }
>>>>>>> a2fec189
    },
  }, {
    label: 'Clear Cache and Reload',
    accelerator: 'Shift+CmdOrCtrl+R',
<<<<<<< HEAD
    click() {
      session.defaultSession.clearCache();
      const focused = webContents.getFocusedWebContents();
      focused.reload();
=======
    click(item, focusedWindow) {
      if (focusedWindow) {
        if (WindowManager.isMainWindow(focusedWindow)) {
          WindowManager.sendToRenderer('clear-cache-and-reload-tab');
        } else {
          focusedWindow.webContents.session.clearCache().then(focusedWindow.reload);
        }
      }
>>>>>>> a2fec189
    },
  }, {
    role: 'togglefullscreen',
    accelerator: process.platform === 'darwin' ? 'Ctrl+Cmd+F' : 'F11',
  }, separatorItem, {
    label: 'Actual Size',
    accelerator: 'CmdOrCtrl+0',
    click() {
<<<<<<< HEAD
      const focused = webContents.getFocusedWebContents();
      focused.setZoomLevel(1);
=======
      WindowManager.sendToRenderer('zoom-reset');
>>>>>>> a2fec189
    },
  }, {
    label: 'Zoom In',
    accelerator: 'CmdOrCtrl+SHIFT+=',
    click() {
<<<<<<< HEAD
      const focused = webContents.getFocusedWebContents();
      const level = focused.getZoomLevel();
      if (level <= 3) {
        focused.setZoomLevel(level + ZOOM_DIFFERENTIAL);
      }
=======
      WindowManager.sendToRenderer('zoom-in');
>>>>>>> a2fec189
    },
  }, {
    label: 'Zoom Out',
    accelerator: 'CmdOrCtrl+-',
    click() {
<<<<<<< HEAD
      const focused = webContents.getFocusedWebContents();
      const level = focused.getZoomLevel();
      if (level >= 0) {
        focused.setZoomLevel(level - ZOOM_DIFFERENTIAL);
      }
=======
      WindowManager.sendToRenderer('zoom-out');
>>>>>>> a2fec189
    },
  }, separatorItem, {
    label: 'Developer Tools for Application Wrapper',
    accelerator: (() => {
      if (process.platform === 'darwin') {
        return 'Alt+Command+I';
      }
      return 'Ctrl+Shift+I';
    })(),
    click(item, focusedWindow) {
      if (focusedWindow) {
        focusedWindow.toggleDevTools();
      }
    },
  }, {
    label: 'Developer Tools for Current Server',
    click() {
      viewManager.openViewDevTools();
    },
  }];

  if (process.platform !== 'darwin') {
    viewSubMenu.push(separatorItem);
    viewSubMenu.push({
      label: 'Toggle Dark Mode',
      click() {
<<<<<<< HEAD
        // TODO: review what to do with this one
=======
>>>>>>> a2fec189
        WindowManager.sendToRenderer('set-dark-mode');
      },
    });
  }

  template.push({
    label: '&View',
    submenu: viewSubMenu,
  });
  template.push({
    label: '&History',
    submenu: [{
      label: 'Back',
      accelerator: process.platform === 'darwin' ? 'Cmd+[' : 'Alt+Left',
<<<<<<< HEAD
      click: () => {
        const focused = webContents.getFocusedWebContents();
        if (focused.canGoBack()) {
          focused.goBack();
=======
      click: (item, focusedWindow) => {
        if (WindowManager.isMainWindow(focusedWindow)) {
          WindowManager.sendToRenderer('go-back');
        } else if (focusedWindow.webContents.canGoBack()) {
          focusedWindow.webContents.goBack();
>>>>>>> a2fec189
        }
      },
    }, {
      label: 'Forward',
      accelerator: process.platform === 'darwin' ? 'Cmd+]' : 'Alt+Right',
<<<<<<< HEAD
      click: () => {
        const focused = webContents.getFocusedWebContents();
        if (focused.canGoForward()) {
          focused.goForward();
=======
      click: (item, focusedWindow) => {
        if (WindowManager.isMainWindow(focusedWindow)) {
          WindowManager.sendToRenderer('go-forward');
        } else if (focusedWindow.webContents.canGoForward()) {
          focusedWindow.webContents.goForward();
>>>>>>> a2fec189
        }
      },
    }],
  });

  const teams = config.teams || [];
  const windowMenu = {
    label: '&Window',
    submenu: [{
      role: 'minimize',

      // empty string removes shortcut on Windows; null will default by OS
      accelerator: process.platform === 'win32' ? '' : null,
    }, {
      role: 'close',
      accelerator: 'CmdOrCtrl+W',
    }, separatorItem, ...teams.slice(0, 9).sort((teamA, teamB) => teamA.order - teamB.order).map((team, i) => {
      return {
        label: team.name,
        accelerator: `CmdOrCtrl+${i + 1}`,
        click() {
          WindowManager.showMainWindow(); // for OS X
          WindowManager.sendToRenderer('switch-tab', i);
        },
      };
    }), separatorItem, {
      label: 'Select Next Server',
      accelerator: 'Ctrl+Tab',
      click() {
        WindowManager.sendToRenderer('select-next-tab');
      },
      enabled: (teams.length > 1),
    }, {
      label: 'Select Previous Server',
      accelerator: 'Ctrl+Shift+Tab',
      click() {
        WindowManager.sendToRenderer('select-previous-tab');
      },
      enabled: (teams.length > 1),
    }],
  };
  template.push(windowMenu);
  const submenu = [];
  if (config.helpLink) {
    submenu.push({
      label: 'Learn More...',
      click() {
        shell.openExternal(config.helpLink);
      },
    });
    submenu.push(separatorItem);
  }
  submenu.push({
    label: `Version ${app.getVersion()}`,
    enabled: false,
  });

  template.push({label: 'Hel&p', submenu});
  return template;
}

function createMenu(config, viewManager) {
  return Menu.buildFromTemplate(createTemplate(config, viewManager));
}

export default {
  createMenu,
};<|MERGE_RESOLUTION|>--- conflicted
+++ resolved
@@ -7,11 +7,8 @@
 
 import * as WindowManager from '../windows/windowManager';
 
-<<<<<<< HEAD
 const ZOOM_DIFFERENTIAL = 0.5;
 
-=======
->>>>>>> a2fec189
 function createTemplate(config, viewManager) {
   const separatorItem = {
     type: 'separator',
@@ -91,69 +88,44 @@
       label: 'Undo',
       accelerator: 'CmdOrCtrl+Z',
       click() {
-<<<<<<< HEAD
         const focused = webContents.getFocusedWebContents();
         focused.undo();
-=======
-        WindowManager.sendToRenderer('undo');
->>>>>>> a2fec189
       },
     }, {
       label: 'Redo',
       accelerator: 'CmdOrCtrl+SHIFT+Z',
       click() {
-<<<<<<< HEAD
         const focused = webContents.getFocusedWebContents();
         focused.redo();
-=======
-        WindowManager.sendToRenderer('redo');
->>>>>>> a2fec189
       },
     }, separatorItem, {
       label: 'Cut',
       accelerator: 'CmdOrCtrl+X',
       click() {
-<<<<<<< HEAD
         const focused = webContents.getFocusedWebContents();
         focused.cut();
-=======
-        WindowManager.sendToRenderer('cut');
->>>>>>> a2fec189
       },
     }, {
       label: 'Copy',
       accelerator: 'CmdOrCtrl+C',
       click() {
-<<<<<<< HEAD
-        const focused = webContents.getFocusedWebContents();
-        console.log(`I got the focused window ${focused.id}, sending copy command`);
+        const focused = webContents.getFocusedWebContents();
         focused.copy();
-=======
-        WindowManager.sendToRenderer('copy');
->>>>>>> a2fec189
       },
     }, {
       label: 'Paste',
       accelerator: 'CmdOrCtrl+V',
       click() {
-<<<<<<< HEAD
         const focused = webContents.getFocusedWebContents();
         focused.paste();
-=======
-        WindowManager.sendToRenderer('paste');
->>>>>>> a2fec189
       },
     }, {
       label: 'Paste and Match Style',
       accelerator: 'CmdOrCtrl+SHIFT+V',
       visible: process.platform === 'darwin',
       click() {
-<<<<<<< HEAD
         const focused = webContents.getFocusedWebContents();
         focused.pasteAndMatchStyle();
-=======
-        WindowManager.sendToRenderer('paste-and-match');
->>>>>>> a2fec189
       },
     }, {
       role: 'selectall',
@@ -175,41 +147,17 @@
   }, {
     label: 'Reload',
     accelerator: 'CmdOrCtrl+R',
-<<<<<<< HEAD
     click() {
       const focused = webContents.getFocusedWebContents();
       focused.reload();
-=======
-    click(item, focusedWindow) {
-      if (focusedWindow) {
-        // TODO: needs checking if there is a difference between BV having the focus and the renderer.
-        if (WindowManager.isMainWindow(focusedWindow)) {
-          // TODO: needs to be sent to ViewManager
-          WindowManager.sendToRenderer('reload-tab');
-        } else {
-          focusedWindow.reload();
-        }
-      }
->>>>>>> a2fec189
     },
   }, {
     label: 'Clear Cache and Reload',
     accelerator: 'Shift+CmdOrCtrl+R',
-<<<<<<< HEAD
     click() {
       session.defaultSession.clearCache();
       const focused = webContents.getFocusedWebContents();
       focused.reload();
-=======
-    click(item, focusedWindow) {
-      if (focusedWindow) {
-        if (WindowManager.isMainWindow(focusedWindow)) {
-          WindowManager.sendToRenderer('clear-cache-and-reload-tab');
-        } else {
-          focusedWindow.webContents.session.clearCache().then(focusedWindow.reload);
-        }
-      }
->>>>>>> a2fec189
     },
   }, {
     role: 'togglefullscreen',
@@ -218,40 +166,28 @@
     label: 'Actual Size',
     accelerator: 'CmdOrCtrl+0',
     click() {
-<<<<<<< HEAD
       const focused = webContents.getFocusedWebContents();
       focused.setZoomLevel(1);
-=======
-      WindowManager.sendToRenderer('zoom-reset');
->>>>>>> a2fec189
     },
   }, {
     label: 'Zoom In',
     accelerator: 'CmdOrCtrl+SHIFT+=',
     click() {
-<<<<<<< HEAD
       const focused = webContents.getFocusedWebContents();
       const level = focused.getZoomLevel();
       if (level <= 3) {
         focused.setZoomLevel(level + ZOOM_DIFFERENTIAL);
       }
-=======
-      WindowManager.sendToRenderer('zoom-in');
->>>>>>> a2fec189
     },
   }, {
     label: 'Zoom Out',
     accelerator: 'CmdOrCtrl+-',
     click() {
-<<<<<<< HEAD
       const focused = webContents.getFocusedWebContents();
       const level = focused.getZoomLevel();
       if (level >= 0) {
         focused.setZoomLevel(level - ZOOM_DIFFERENTIAL);
       }
-=======
-      WindowManager.sendToRenderer('zoom-out');
->>>>>>> a2fec189
     },
   }, separatorItem, {
     label: 'Developer Tools for Application Wrapper',
@@ -278,10 +214,7 @@
     viewSubMenu.push({
       label: 'Toggle Dark Mode',
       click() {
-<<<<<<< HEAD
         // TODO: review what to do with this one
-=======
->>>>>>> a2fec189
         WindowManager.sendToRenderer('set-dark-mode');
       },
     });
@@ -296,35 +229,19 @@
     submenu: [{
       label: 'Back',
       accelerator: process.platform === 'darwin' ? 'Cmd+[' : 'Alt+Left',
-<<<<<<< HEAD
       click: () => {
         const focused = webContents.getFocusedWebContents();
         if (focused.canGoBack()) {
           focused.goBack();
-=======
-      click: (item, focusedWindow) => {
-        if (WindowManager.isMainWindow(focusedWindow)) {
-          WindowManager.sendToRenderer('go-back');
-        } else if (focusedWindow.webContents.canGoBack()) {
-          focusedWindow.webContents.goBack();
->>>>>>> a2fec189
         }
       },
     }, {
       label: 'Forward',
       accelerator: process.platform === 'darwin' ? 'Cmd+]' : 'Alt+Right',
-<<<<<<< HEAD
       click: () => {
         const focused = webContents.getFocusedWebContents();
         if (focused.canGoForward()) {
           focused.goForward();
-=======
-      click: (item, focusedWindow) => {
-        if (WindowManager.isMainWindow(focusedWindow)) {
-          WindowManager.sendToRenderer('go-forward');
-        } else if (focusedWindow.webContents.canGoForward()) {
-          focusedWindow.webContents.goForward();
->>>>>>> a2fec189
         }
       },
     }],

--- conflicted
+++ resolved
@@ -47,18 +47,7 @@
   if (mode === PRODUCTION) {
     pathname = path.join(electron.app.getAppPath(), `dist/${processPath}/${urlPath}`);
   } else {
-<<<<<<< HEAD
-    protocol = 'file';
-    hostname = '';
-    port = '';
-    if (mode === PRODUCTION) {
-      pathname = path.join(electron.app.getAppPath(), `${processPath}/${urlPath}`);
-    } else {
-      pathname = path.resolve(__dirname, `../../dist/${processPath}/${urlPath}`); // TODO: find a better way to work with webpack on this
-    }
-=======
     pathname = path.resolve(__dirname, `../../dist/${processPath}/${urlPath}`); // TODO: find a better way to work with webpack on this
->>>>>>> 7c98f640
   }
   const localUrl = new URL(`${protocol}://${hostname}${port}`);
   localUrl.pathname = pathname;

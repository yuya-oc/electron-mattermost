--- conflicted
+++ resolved
@@ -937,24 +937,7 @@
     console.log('not an url');
     return false;
   }
-<<<<<<< HEAD
   return Utils.getServer(parsedURL, config.teams) !== null;
-=======
-
-  const teamURLs = config.teams.reduce((urls, team) => {
-    const parsedTeamURL = parseURL(team.url);
-    if (parsedTeamURL) {
-      return urls.concat(parsedTeamURL);
-    }
-    return urls;
-  }, []);
-  for (const teamURL of teamURLs) {
-    if (parsedURL.origin === teamURL.origin) {
-      return true;
-    }
-  }
-  return false;
->>>>>>> b98e6a45
 }
 
 function isTrustedPopupWindow(webContents) {

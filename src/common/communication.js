--- conflicted
+++ resolved
@@ -28,17 +28,14 @@
 
 export const DOUBLE_CLICK_ON_WINDOW = 'double_click';
 
-<<<<<<< HEAD
 export const SHOW_NEW_SERVER_MODAL = 'show_new_server_modal';
 
 export const RETRIEVE_MODAL_INFO = 'retrieve-modal-info';
 export const MODAL_CANCEL = 'modal-cancel';
 export const MODAL_RESULT = 'modal-result';
-=======
 export const WINDOW_CLOSE = 'window_close';
 export const WINDOW_MINIMIZE = 'window_minimize';
 export const WINDOW_MAXIMIZE = 'window_maximize';
 export const WINDOW_RESTORE = 'window_restore';
 
->>>>>>> 8a404499
 export const UPDATE_TARGET_URL = 'update_target_url';
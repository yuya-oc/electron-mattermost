--- conflicted
+++ resolved
@@ -110,10 +110,6 @@
       accelerator: 'CmdOrCtrl+C',
       click() {
         const focused = webContents.getFocusedWebContents();
-<<<<<<< HEAD
-        console.log(`I got the focused window ${focused.id}, sending copy command`);
-=======
->>>>>>> 439f24b2
         focused.copy();
       },
     }, {

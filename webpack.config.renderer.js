--- conflicted
+++ resolved
@@ -20,10 +20,7 @@
   entry: {
     index: './src/renderer/index.jsx',
     settings: './src/renderer/settings.jsx',
-<<<<<<< HEAD
-=======
     urlView: './src/renderer/modals/urlView/urlView.jsx',
->>>>>>> 8a404499
   },
   output: {
     path: path.resolve(__dirname, 'dist/renderer'),
@@ -42,15 +39,12 @@
       chunks: ['settings'],
       filename: 'settings.html',
     }),
-<<<<<<< HEAD
-=======
     new HtmlWebpackPlugin({
       title: 'Mattermost Desktop Settings',
       template: 'src/renderer/index.html',
       chunks: ['urlView'],
       filename: 'urlView.html',
     }),
->>>>>>> 8a404499
     new MiniCssExtractPlugin({
       filename: 'styles.[contenthash].css',
       ignoreOrder: true,
@@ -61,11 +55,7 @@
         from: 'assets/windows/*.ico',
         context: 'src',
       }, {
-<<<<<<< HEAD
-        from: 'assets/linux/*/*.png',
-=======
         from: 'assets/**/*.png',
->>>>>>> 8a404499
         context: 'src',
       }, {
         from: 'assets/osx/*.png',

# Mattermost Desktop Application Changelog

<<<<<<< HEAD
## UNDER DEVELOPMENT

The "UNDER DEVELOPMENT" section of the Mattermost Desktop changelog appears
in the product's `master` branch to note key changes committed to `master`
and are on their way to the next stable release.
When a stable release is pushed, "UNDER DEVELOPMENT" heading is removed
from the final changelog of the release.

Release date: TBD

### Improvements

### Architectural Changes
=======
## Release v4.1.2

Release date: May 25, 2018
>>>>>>> b5da0ae9

### Bug Fixes

#### All Platforms
<<<<<<< HEAD
 - Fixed authentication dialog not working.
 [#809](https://github.com/mattermost/desktop/issues/809)

----
=======
 - Fixed an issue where the popup dialog to authenticate a user to their proxy or server didn't work.
 [#809](https://github.com/mattermost/desktop/issues/809)

---
>>>>>>> b5da0ae9

## Release v4.1.1

Release date: May 17, 2018

This release contains multiple bug fixes for Mac due to an incorrect build for v4.1.0. Windows and Linux apps are not affected.

### Bug Fixes

Each of the issues listed below are already fixed for Windows and Linux v4.1.0.

#### Mac
 - Fixed an issue where right-clicking an image, then choosing "Save Image", did nothing.
[#774](https://github.com/mattermost/desktop/issues/707)
 - Fixed an issue that prevented typing in the form fields on the add server dialog when launched from the server tab bar.
[#780](https://github.com/mattermost/desktop/issues/780)
 - Fixed an issue that could cause an error message on the add new server dialog to be misleading.
[#438](https://github.com/mattermost/desktop/issues/438)
 - Fixed an issue where timestamps in message view showed no URL on hover. [#777](https://github.com/mattermost/desktop/pull/777)
 - Fixed an issue where quitting and reopening the app required the user to log back in to Mattermost. [#789](https://github.com/mattermost/desktop/pull/789)
 - Fixed an issue where adding a new server sometimes caused a blank page. [#787](https://github.com/mattermost/desktop/pull/787)
 - Fixed deep linking via ``mattermost://`` protocol spawning a new copy of the Desktop App on the taskbar. [#771](https://github.com/mattermost/desktop/issues/771)

----

## Release v4.1.0

Release date: May 16, 2018

### Improvements

#### All Platforms
 - Improved stability and performance
   - Reduced memory usage by periodically clearing cache. [#746](https://github.com/mattermost/desktop/issues/710)
   - Fixed app crashing when a server tab was drag-and-dropped to the message view.
[#667](https://github.com/mattermost/desktop/issues/667)
   - Added an option to disable GPU hardware acceleration in App Settings to improve stability in some systems. [#734](https://github.com/mattermost/desktop/pull/734)
   - Fixed Windows crash issues during installation. [#728](https://github.com/mattermost/desktop/issues/728)
   - Fixed Mac and Linux crashing after toggling "Show Mattermost icon in menu bar" app setting.
- Updated design for loading animation icon.
[#748](https://github.com/mattermost/desktop/issues/748)
 - Improved appearance of server tabs.
[#518](https://github.com/mattermost/desktop/issues/518)
[#717](https://github.com/mattermost/desktop/issues/717)
 - Enabled [Certificate Transparency](https://www.certificate-transparency.org/what-is-ct) verification in HTTPS.
[#741](https://github.com/mattermost/desktop/pull/741)

#### Windows
 - [Windows 7/8] Desktop notifications now respect the duration setting set in the Control Panel.
[#601](https://github.com/mattermost/desktop/issues/601)

### Architectural Changes
 - Major version upgrade of Electron from v1.7.13 to v1.8.4. Electron is the underlying technology used to build the Desktop apps.
[#711](https://github.com/mattermost/desktop/pull/711)
[#741](https://github.com/mattermost/desktop/pull/741)
 - Mac download files now use Zip packages rather than tar.gz files. [#749](https://github.com/mattermost/desktop/pull/749)
 - ES6 `import` and `export` now replace the `require` and `modul.export` modules for better development.
[#756](https://github.com/mattermost/desktop/pull/756)
 - Storybook added to more easily develop React componets without executing the desktop app. [#757](https://github.com/mattermost/desktop/pull/757)

### Bug Fixes

#### All Platforms

 - Fixed an issue where an incorrect spellchecker language was used for non `en-US` locales on initial installation.
[#632](https://github.com/mattermost/desktop/issues/632)
 - Fixed an issue where error page appeared when U2F device was used for multi-factor authentication through single sign-on.
[#708](https://github.com/mattermost/desktop/issues/708)
 - Fixed an issue where right-clicking an image, then choosing "Save Image", did nothing.
[#774](https://github.com/mattermost/desktop/issues/707)
 - Fixed an issue that prevented typing in the form fields on the add server dialog when launched from the server tab bar.
[#780](https://github.com/mattermost/desktop/issues/780)
 - Fixed an issue that could cause an error message on the add new server dialog to be misleading.
[#438](https://github.com/mattermost/desktop/issues/438)

#### Windows
 - Fixed an issue where `file://` protocol was not working. Note that localhost URLs are not yet supported.
[#579](https://github.com/mattermost/desktop/issues/579)

### Known Issues

#### All Platforms
 - [Clicking on a video preview opens another Mattermost window in addition to downloading the file](https://github.com/mattermost/desktop/issues/792).
 - [Insecure connection produces hundreds of log messages](https://github.com/mattermost/desktop/issues/569).

#### Windows
 - [App window doesn't save "floating" app position](https://github.com/mattermost/desktop/issues/617).
 - [Windows 7] [Sometimes app tries to render a page inside the app instead of in a new browser tab when clicking links](https://github.com/mattermost/desktop/issues/369).
 - [Windows 10] [Incorrect task name in Windows 10 startup list](https://github.com/mattermost/desktop/issues/559).
 - [Mattermost UI sometimes bleeds over a file explorer](https://github.com/mattermost/desktop/issues/753).
 - [When auto-starting the desktop app, the application window is included in Windows tab list](https://github.com/mattermost/desktop/issues/738).

#### Mac
 - The application crashes when a file upload dialog is canceled without closing Quick Look.
 - [When the app auto-starts, app page opens on screen instead of being minimized to Dock](https://github.com/mattermost/desktop/issues/583).

#### Linux (Beta)
 - [Ubuntu - 64 bit] [Right clicking taskbar icon and choosing **Quit** only minimizes the app](https://github.com/mattermost/desktop/issues/90#issuecomment-233712183)
 - [Ubuntu - 64 bit] [Direct message notification sometimes comes as a streak of line instead of a pop up](https://github.com/mattermost/platform/issues/3589)

### Contributors

Many thanks to all our contributors. In alphabetical order:

 - [Autre31415](https://github.com/Autre31415), [dmeza](https://github.com/dmeza), [hmhealey](https://github.com/hmhealey), [jasonblais](https://github.com/jasonblais), [kethinov](https://github.com/kethinov), [lieut-data](https://github.com/lieut-data), [lip-d](https://github.com/lip-d), [mkraft](https://github.com/mkraft), [yuya-oc](https://github.com/yuya-oc)

----

## Release v4.0.1

Release date: March 28, 2018

This release contains multiple security updates for Windows, Mac and Linux, and it is highly recommended that users upgrade to this version.

### Architectural Changes
 - Minor version upgrade of Electron from v1.7.11 to v1.7.13. Electron is the underlying technology used to build the Desktop apps.

### Bug Fixes

#### All Platforms
 - Disabled Certificate Transparency verification that produced unnecessary certificate errors.
 [#743](https://github.com/mattermost/desktop/pull/743)

----

## Release v4.0.0

Release date: January 29, 2018

This release contains multiple security updates for Windows, Mac and Linux, and it is highly recommended that users upgrade to this version.

### Improvements

#### All Platforms
 - Added a dialog to allow the user to reopen the desktop app if it quits unexpectedly.
 [#626](https://github.com/mattermost/desktop/pull/626)
 - Mattermost animation icon is now displayed when loading a page, instead of a blank screen.
 [#490](https://github.com/mattermost/desktop/issues/490)
 - Added a dialog to request permissions to show desktop notifications or to use microphone and video for [video calls](https://docs.mattermost.com/deployment/webrtc.html) from untrusted origins.
 [#609](https://github.com/mattermost/desktop/pull/609)
 - The "Saved" indicator now appears for both Server Management and App Options on the Settings page.
 [#500](https://github.com/mattermost/desktop/issues/500)
 - Close button on the Settings page now has a hover effect.
[#439](https://github.com/mattermost/desktop/issues/439)
 - Added new admin configuration settings ([#586](https://github.com/mattermost/desktop/pull/586) & [#633](https://github.com/mattermost/desktop/pull/633)) for
   - Disabling server management where the user cannot add or edit the server URL.
   [#600](https://github.com/mattermost/desktop/pull/600)
   - Setting one or more pre-configured server URLs for the end user.
   [#594](https://github.com/mattermost/desktop/pull/594)
   - Customizing the link in **Help > Learn More..**.
   [#593](https://github.com/mattermost/desktop/pull/593)

#### Windows
 - Added support for protocol deep linking where the desktop app opens via `mattermost://` link if app is already installed.
 [#616](https://github.com/mattermost/desktop/pull/616)
 - Added the ability to more easily whitelabel the Mattermost taskbar icon on custom builds.
 [#592](https://github.com/mattermost/desktop/pull/592)

#### Mac
 - Added support for protocol deep linking where the desktop app opens via `mattermost://` link if app is already installed.
 [#616](https://github.com/mattermost/desktop/pull/616)
 - Added `Ctrl+Tab` and `Ctrl+Shift+Tab` shortcuts to switch between server tabs,
 [#512](https://github.com/mattermost/desktop/issues/512)
 - Added the option to bounce the Dock icon when receiving a notification.
 [#514](https://github.com/mattermost/desktop/issues/514)

### Architectural Changes
 - Major version upgrade of Electron from v1.6.11 to v1.7.11. Electron is the underlying technology used to build the Desktop apps.
 [#602](https://github.com/mattermost/desktop/pull/602)
 - The app now uses CSS to style the user interface. Styles are also divided to React's inline `style` and CSS.
 [#540](https://github.com/mattermost/desktop/pull/540)
 - Yarn is now used to manage dependencies across Windows, Mac and Linux builds.
 [#485](https://github.com/mattermost/desktop/issues/485)
 - Build is now run automatically before packaging the apps with `npm run package`.
 [#590](https://github.com/mattermost/desktop/pull/590)
 - Removed hardcoded product name references.
 [#599](https://github.com/mattermost/desktop/pull/599)
 - Added an `rm` command to `npm`, which removes all dynamically generated files to make it easy to reset the app between builds and branches.
 [#597](https://github.com/mattermost/desktop/pull/597)

### Bug Fixes

#### All Platforms
 - Fixed the close button of the Settings page not working on first installation.
 [#552](https://github.com/mattermost/desktop/issues/552)
 - Fixed the app publisher referring to Yuya Ochiai instead of Mattermost, Inc.
 [#542](https://github.com/mattermost/desktop/issues/542)
 - Fixed font size not always persisting across app restarts.
 [#564](https://github.com/mattermost/desktop/issues/564)
 - Fixed an automatic reloading of the app when a DNS or network error page is manually reloaded with CTRL/CMD+R.
 [#573](https://github.com/mattermost/desktop/issues/573)
 - Fixed an issue where changing font size caused rendering issues on next restart.
 [#334](https://github.com/mattermost/desktop/issues/334)
 - Fixed an issue where after adding a server on the Settings page, focus remained on the "Add new server" link.
 [#446](https://github.com/mattermost/desktop/issues/446)
 - Fixed an issue where SAML certificate file couldn't be uploaded from the file upload dialog.
 [#497](https://github.com/mattermost/desktop/issues/497)

#### Windows
 - Fixed desktop notifications not working when the window was minimized from an inactive state.
 [#522](https://github.com/mattermost/desktop/issues/522)
 - Fixed the uninstaller not removing all files correctly.
 [#551](https://github.com/mattermost/desktop/issues/551)

#### Mac
 - Fixed an issue where after uploading a file, focus wasn't put back to the text box.
 [#341](https://github.com/mattermost/desktop/issues/341)
 - Fixed a mis-aligned `+` button in the server tab bar.
 [#541](https://github.com/mattermost/desktop/issues/541)

#### Linux
 - Fixed the main window not being minimized when the app is launched via "Start app on Login" option.
 [#570](https://github.com/mattermost/desktop/issues/570)

### Known Issues

#### All Platforms
 - [Insecure connection produces hundreds of log messages](https://github.com/mattermost/desktop/issues/569)

#### Windows
 - [App window doesn't save "floating" app position](https://github.com/mattermost/desktop/issues/617)
 - [Windows 7] [Sometimes the app tries to render the page inside the app instead of in a new browser tab when clicking links](https://github.com/mattermost/desktop/issues/369)
 - [Windows 10] [Incorrect task name in Windows 10 startup list](https://github.com/mattermost/desktop/issues/559)

#### Mac
 - The application crashes when a file upload dialog is canceled without closing Quick Look
 - [When the app auto-starts, app page opens on screen instead of being minimized to Dock](https://github.com/mattermost/desktop/issues/583)
 - [You have to click twice when a window is out of focus to have actions performed](https://github.com/mattermost/desktop/issues/534)

#### Linux (Beta)
 - [Ubuntu - 64 bit] [Right clicking taskbar icon and choosing **Quit** only minimizes the app](https://github.com/mattermost/desktop/issues/90#issuecomment-233712183)
 - [Ubuntu - 64 bit] [Direct message notification sometimes comes as a streak of line instead of a pop up](https://github.com/mattermost/platform/issues/3589)

### Contributors

Many thanks to all our contributors. In alphabetical order:

 - [csduarte](https://github.com/csduarte), [dmeza](https://github.com/dmeza), [jasonblais](https://github.com/jasonblais), [jarredwitt](https://github.com/jarredwitt), [wvds](https://github.com/wvds), [yuya-oc](https://github.com/yuya-oc)

----

## Release v3.7.1

Release date: August 30, 2017

This release contains a security update for Windows, Mac and Linux, and it is highly recommended that users upgrade to this version.

### Improvements and Bug Fixes

#### Windows

 - Client no longer freezes intermittently, such as when receiving desktop notifications. [#494](https://github.com/mattermost/desktop/issues/494), [#520](https://github.com/mattermost/desktop/issues/520)
 - [Windows 8.1/10] Added support for running the desktop app across monitors of different DPI. [#357](https://github.com/mattermost/desktop/issues/357)
 - [Windows 7/8] Clicking on a desktop notification now opens the message. [#67](https://github.com/mattermost/desktop/issues/67)

----

## Release v3.7.0

Release date: May 9, 2017

### Improvements

#### All Platforms
 - Added an inline spell checker for English, French, German, Spanish, and Dutch. [#225](https://github.com/mattermost/desktop/issues/225)
 - Removed an obsolete "Display secure content only" option, following an [upgrade of the Electron app to Chrome v56](https://github.com/electron/electron/commit/2e0780308c7ef2258422efd34c968091d7cd5b65). [#469](https://github.com/mattermost/desktop/pull/469)
 - Reset app window position when restoring it off-screen from a minimized state. [#471](https://github.com/mattermost/desktop/issues/471)
 - Improved page loading and app view rendering. [#515](https://github.com/mattermost/desktop/pull/515)

#### Windows
 - [Windows 7/8] Added support for sound when a desktop notification is received. [#467](https://github.com/mattermost/desktop/issues/467)
 - Removed obsolete support for Japanese fonts.
 - The application window now respects 125% display resolution. [#489](https://github.com/mattermost/desktop/pull/489)

### Bug Fixes

#### All Platforms
 - An extra row is no longer added after switching channels with CTRL/CMD+K shortcut. [#426](https://github.com/mattermost/desktop/issues/426)
 - Fixed an issue where an unexpected extra app window opened after clicking a public link of an uploaded file. [#390](https://github.com/mattermost/desktop/issues/390)
 - Fixed JavaScript errors when refreshing the page. [#440](https://github.com/mattermost/desktop/issues/440), [#448](https://github.com/mattermost/desktop/issues/448)
 - Fixed vertical alignment of the Add Server "+" button in the server tab bar. [#460](https://github.com/mattermost/desktop/issues/460)

#### Windows
 - Focus is now set to the next top-level window after closing the main app window. [#430](https://github.com/mattermost/desktop/issues/430)
 - Fixed an issue where the app remained in the ["classic" ALT+TAB window switcher](http://www.askvg.com/how-to-get-windows-xp-styled-classic-alttab-screen-in-windows-vista-and-7/) after closing the main app window. [#431](https://github.com/mattermost/desktop/issues/431)

#### Mac
 - Fixed an issue where the application was not available on the Dock after a computer reboot. [#411](https://github.com/mattermost/desktop/issues/411)
 - Fixed an issue where Quick Look couldn't be closed after opening the file upload dialog. [#498](https://github.com/mattermost/desktop/issues/498)

#### Linux (Beta)
 - Fixed an issue where the setting was not saved after changing the tray icon theme. [#456](https://github.com/mattermost/desktop/issues/456)

### Known Issues

#### All Platforms
 - [If you click twice on the tab bar, and then attempt to use the "Zoom in/out" to change font size, the app window doesn't render properly](https://github.com/mattermost/desktop/issues/334)
 - [Holding down CTRL, SHIFT or ALT buttons and clicking a channel opens a new application window](https://github.com/mattermost/desktop/issues/406)
 - [Unable to upload a SAML certificate file from the file upload dialog](https://github.com/mattermost/desktop/issues/497)

#### Windows
 - [Windows 7] [Sometimes the app tries to render the page inside the app instead of in a new browser tab when clicking links](https://github.com/mattermost/desktop/issues/369)

#### Mac
 - [After uploading a file with a keyboard shortcut, focus isn't set back to the message box](https://github.com/mattermost/desktop/issues/341)
 - The application crashes when a file upload dialog is canceled without closing Quick Look.

#### Linux (Beta)
 - [Ubuntu - 64 bit] [Right clicking taskbar icon and choosing **Quit** only minimizes the app](https://github.com/mattermost/desktop/issues/90#issuecomment-233712183)
 - [Ubuntu - 64 bit] [Direct message notification comes as a streak of line instead of a pop up](https://github.com/mattermost/platform/issues/3589)

### Contributors

Many thanks to all our contributors. In alphabetical order:

 - [jasonblais](https://github.com/jasonblais), [jnugh](https://github.com/jnugh), [yuya-oc](https://github.com/yuya-oc)

Thanks also to those who reported bugs that benefited the release, in alphabetical order:

- [esethna](https://github.com/esethna) ([#524](https://github.com/mattermost/desktop/issues/524)), [hanzei](https://github.com/hanzei) ([#523](https://github.com/mattermost/desktop/issues/523))

----

## Release v3.6.0

Release date: February 28, 2017

Upgrading to Mattermost server 3.6 or later is recommended, as new features for the desktop app have been added following the release of the team sidebar.

### Improvements
 - Added support for unread indicators following the release of team sidebar in Mattermost server 3.6
 - Removed a confusing `CTRL/CMD+S` shortcut for searching within a Mattermost team
 - Added support for SAML OneLogin and Google authentication for Enterprise users
 - Switching to a server from the system tray icon, from "Window" menu bar item, or through `CTRL/CMD+{n}` shortcut now works while viewing the Settings page
 - Streamlined desktop server management:
   - "Team Management" changed to "Server Management" following the release of team sidebar in Mattermost server 3.6
   - Added a "+" icon to the desktop server tab bar to more easily sign into a new Mattermost server
   - Added an option to sign into another Mattermost server from **File > Sign in to Another Server**
   - Clicking "Add new server" on the Settings page opens a dialog instead of a new row
   - Clicking "Remove" next to a server now requires a confirmation to prevent a user from removing the server by accident
   - Clicking "Edit" next to a server on the Settings page opens a dialog
   - Clicking on a server on the Settings page opens the corresponding server tab
 - Simplified desktop app options:
   - App options now auto-save when changed
   - Added supporting help text for each option
   - Removed "Leave app running in menu bar when application window is closed" setting for Mac, which is not applicable for that platform
   - Removed "Toggle window visibility when clicking on the tray icon" setting for Windows, given the behavior is inconsistent with typical Windows app behavior
   - Removed "Hide menu bar" setting to avoid users not being able to use the menu bar and the Settings page.

### Bug Fixes

#### All Platforms
- Mattermost window no longer opens on a display screen that has been disconnected
- Mention badges no longer persist after logging out of a Mattermost server
- After right-clicking an image or a link, the "Copy Link" option no longer moves around when clicking different places afterwards
- Fixed an issue where minimum window size is not set
- Changed target resolution size to 1000x700 to prevent unintended issues on the user interface
- Fixed an issue where the application menu is not updated when the config file is saved in the Settings page
- Fixed login issues with local development environment
- Removed a white screen which was momentarily displayed on startup

#### Windows
- Fixed an issue where an unexpected window appears while installing or uninstalling
- Fixed an issue where the maximized state of the application window was not restored on re-launch if "Start app on Login" setting is enabled

#### Linux (Beta)
- Fixed an issue where tray icon wasn't shown by default even when "Show icon in the notification area" setting is enabled
- Fixed an issue where the maximized state of the application window was not restored on re-launch if "Start app on login" setting is enabled

### Known Issues

#### All Platforms
 - [If you click twice on the tab bar, and then attempt to use the "Zoom in/out" to change font size, the app window doesn't render properly](https://github.com/mattermost/desktop/issues/334)
 - [After using CTRL+K, an added row appears in the message box](https://github.com/mattermost/desktop/issues/426)
 - [Holding down CTRL, SHIFT or ALT buttons and clicking a channel opens a new application window](https://github.com/mattermost/desktop/issues/406)

#### Windows
 - [Windows 7] [Sometimes the app tries to render the page inside the app instead of in a new browser tab when clicking links](https://github.com/mattermost/desktop/issues/369)

#### Mac
 - [After uploading a file with a keyboard shortcut, focus isn't set back to the message box](https://github.com/mattermost/desktop/issues/341)

#### Linux (Beta)
 - [Ubuntu - 64 bit] [Right clicking taskbar icon and choosing **Quit** only minimizes the app](https://github.com/mattermost/desktop/issues/90#issuecomment-233712183)
 - [Ubuntu - 64 bit] [Direct message notification comes as a streak of line instead of a pop up](https://github.com/mattermost/platform/issues/3589)

### Contributors

Many thanks to all our contributors. In alphabetical order:

 - [asaadmahmood](https://github.com/asaadmahmood), [jasonblais](https://github.com/jasonblais), [jnugh](https://github.com/jnugh), [yuya-oc](https://github.com/yuya-oc)

----

## Release v3.5.0

Release date: December 14, 2016

### Improvements

#### All Platforms
 - URL address is shown when hovering over links with a mouse
 - Added `CTRL+SHIFT+MINUS` as a shortcut for decreasing font size (zooming out)
 - Reduce upgrade issues by properly clearing cache when updating the desktop app to a new version (the application cache will be purged whenever the desktop app version changes)
 - When disconnected from Mattermost, the "Cannot connect to Mattermost" page is now properly aligned at the top of the window
 - Suppressed error messages when launching the app from the command line and `certificate.json` is missing in the user data directory

#### Windows
 - Link addresses can now be copied and pasted inside the app

### Bug Fixes

#### All Platforms
 - YouTube previews now work, even if mixed content is allowed
 - Fixed an incorrect cursor mode for "Edit" and "Remove" buttons on the Settings page
 - Fixed an issue where "Zoom in/out" settings did not properly work

#### Windows
 - The menu bar option for "Redo" is now properly shown as `CTRL+Y`

#### Mac
 - Fixed an issue where the default download folder was `Macintosh HD`
 - Removed an unexpected "Show Tab Bar" menu item on macOS 10.12

#### Linux (Beta)
 - Fixed an issue where the option "Leave app running in notification area when the window is closed" was never enabled.

### Known Issues

#### All Platforms
 - [If you click twice on the tab bar, and then attempt to use the "Zoom in/out" to change font size, the app window doesn't render properly](https://github.com/mattermost/desktop/issues/334)
 - [Direct messages cause notification icons to appear on each team on the tab bar, which don't clear until you click on each team](https://github.com/mattermost/desktop/issues/160)
 - [After right-clicking an image or a link, the "Copy Link" option sometimes moves around when clicking different places afterwards](https://github.com/mattermost/desktop/issues/340)

#### Windows
 - [Windows 7] [Sometimes the app tries to render the page inside the app instead of in a new browser tab when clicking links](https://github.com/mattermost/desktop/issues/369)

#### Mac
 - [After uploading a file with a keyboard shortcut, focus isn't set back to the message box](https://github.com/mattermost/desktop/issues/341)

#### Linux (Beta)
 - [Ubuntu - 64 bit] [Right clicking taskbar icon and choosing **Quit** only minimizes the app](https://github.com/mattermost/desktop/issues/90#issuecomment-233712183)
 - [Ubuntu - 64 bit] [Direct message notification comes as a streak of line instead of a pop up](https://github.com/mattermost/platform/issues/3589)

### Contributors

Many thanks to all our contributors. In alphabetical order:

- [itsmartin](https://github.com/itsmartin), [jasonblais](https://github.com/jasonblais), [jcomack](https://github.com/jcomack), [jnugh](https://github.com/jnugh), [kytwb](https://github.com/kytwb), [magicmonty](https://github.com/magicmonty), [Razzeee](https://github.com/Razzeee), [yuya-oc](https://github.com/yuya-oc)

Thanks also to those who reported bugs that benefited the release, in alphabetical order:

- ellisd ([#383](https://github.com/mattermost/desktop/issues/383)), [it33](https://github.com/it33) ([#384](https://github.com/mattermost/desktop/issues/384)), [jnugh](https://github.com/jnugh) ([#392](https://github.com/mattermost/desktop/issues/392)), [lfbrock](https://github.com/lfbrock) ([#382](https://github.com/mattermost/desktop/issues/382)), [yuya-oc](https://github.com/yuya-oc) ([#391](https://github.com/mattermost/desktop/issues/391))

----

## Release v3.4.1

Release date: September 30, 2016

### Bug Fixes

#### Mac
 - Fixed an issue where the app window pops up second to foreground when a new message is received

----

## Release v3.4.0

Release date: September 22, 2016

This release contains a security update and it is highly recommended that users upgrade to this version.

Version number updated to 3.4 to make numbering consistent with Mattermost server and mobile app releases. This change will not imply monthly releases.

### Improvements

#### All Platforms
 - Current team and channel name shown in window title bar
 - Team tab is bolded for unread messages and has a red dot with a count of unread mentions
 - Added new shortcuts:
     - `CTRL+S`; `CMD+S` on Mac: sets focus on the Mattermost search box
     - `ALT+Left Arrow`; `CMD+[` on Mac: go to previous page in history
     - `ALT+Right Arrow`; `CMD+]` on Mac: go to next page in history
 - Upgraded the Settings page user interface
 - The app now tries to reconnect periodically if a page fails to load
 - Added validation for name and URL when adding a new team on the Settings page

#### Windows
 - Added access to the settings menu from the system tray icon
 - Only one instance of the desktop application will now load at a time
 - Added an option to configure whether a red badge is shown on taskbar icon for unread messages

#### Mac
 - Added an option to configure whether a red badge is shown on taskbar icon for unread messages

#### Linux (Beta)
 - Added an option to flash taskbar icon when a new message is received
 - Added a badge to count mentions on the taskbar icon (for Unity)
 - Added a script, `create_desktop_file.sh` to create `Mattermost.desktop` desktop entry to help [integrate the application into a desktop environment](https://wiki.archlinux.org/index.php/Desktop_entries) more easily
 - Added access to the settings menu from the system tray icon
 - Only one instance of the desktop application will now load at a time

### Bug Fixes

#### All Platforms
 - Cut, copy and paste are shown in the user interface only when the commands are available
 - Copying link addresses now work properly
 - Saving images by right-clicking the image preview now works
 - Refreshing the app page no longer takes you to the team selection page, but keeps you on the current channel
 - Fixed an issue where the maximized state of the app window was lost in some cases
 - Fixed an issue where shortcuts didn't work when switching applications or tabs in some cases

#### Windows
 - Removed misleading shortcuts from the system tray menu
 - Removed unclear desktop notifications when the application page fails to load
 - Fixed the Mattermost icon for desktop notifications in Windows 10
 - Fixed an issue where application icon at the top left of the window was pixelated
 - Fixed an issue where the application kept focus after closing the app window

#### Linux (Beta)
 - Removed misleading shortcuts from the system tray menu
 - Removed unclear desktop notifications when the application page fails to load

### Known Issues

#### All Platforms
 - YouTube videos do not work if mixed content is enabled from app settings

#### Windows
 - Copying a link address and pasting it inside the app doesn't work

#### Linux
 - [Ubuntu - 64 bit] Right clicking taskbar icon and choosing **Quit** only minimizes the app
 - [Ubuntu - 64 bit] [Direct message notification comes as a streak of line instead of a pop up](https://github.com/mattermost/platform/issues/3589)

### Contributors

Many thanks to all our contributors. In alphabetical order:

- [akashnimare](https://github.com/akashnimare), [asaadmahmood](https://github.com/asaadmahmood), [jasonblais](https://github.com/jasonblais), [jgis](https://github.com/jgis), [jnugh](https://github.com/jnugh), [Razzeee](https://github.com/Razzeee), [St-Ex](https://github.com/St-Ex), [timroes](https://github.com/timroes), [yuya-oc](https://github.com/yuya-oc)

----

## Release v1.3.0

Release date: 2016-07-18

[Download the latest version here](https://about.mattermost.com/downloads/).

### Improvements

#### All Platforms
- Added auto-reloading when tab fails to load the team.
- Added the ability to access all of your teams by right clicking the system tray icon.

##### Menu Bar
- New Keyboard Shortcuts
  - Adjust text size
    - Ctrl+0 (Menu Bar -> View -> Actual Size): Reset the zoom level.
    - Ctrl+Plus (Menu Bar -> View -> Zoom In): Increase text size
    - Ctrl+Minus (Menu Bar -> View -> Zoom Out): Decrease text size
  - Control window
    - Ctrl+W (Menu Bar -> Window -> Close): On Linux, this minimizes the main window.
    - Ctrl+M (Menu Bar -> Window -> Minimize)
  - Switch teams (these shotcuts also reopen the main window)
    - Ctrl+{1-9} (Menu Bar -> Window -> *Team name*): Open the *n*-th tab.
    - Ctrl+Tab or Alt+Command+Right (Menu Bar -> Window -> Select Next Team): Switch to the next window.
    - Ctrl+Shift+Tab or Alt+Command+Left (Menu Bar -> Window -> Select Previous Team): Switch to the previous window.
    - Right click on the tray item, to see an overview of all your teams. You can also select one and jump right into it.
- Added **Help** to the Menu Bar, which includes
    - Link to [**Mattermost Docs**](docs.mattermost.com)
    - Field to indicate the application version number.

##### Settings Page
- Added a "+" button next to the **Teams** label, which allows you to add more teams.
- Added the ability to edit team information by clicking on the pencil icon to the right of the team name.

#### Windows
- Added an installer for better install experience.
- The app now minimizes to the system tray when application window is closed.
- Added an option to launch application on login.
- Added an option to blink the taskbar icon when a new message has arrived.
- Added tooltip text for the system tray icon in order to show count of unread channels/mentions.
- Added an option to toggle the app to minimize/restore when clicking on the system tray icon.

#### Mac
- Added colored badges to the menu icon when there are unread channels/mentions.
- Added an option to minimize the app to the system tray when application window is closed.

#### Linux (Beta)
- Added an option to show the icon on menu bar (requires libappindicator1 on Ubuntu).
- Added an option to launch application on login.
- Added an option to minimize the app to the system tray when application window is closed.

### Other Changes
- Application license changed from MIT License to Apache License, Version 2.0.

### Bug Fixes

#### All platforms
- Fixed authentication dialog not working for proxy.

#### Windows
- Fixed the blurred system tray icon.
- Fixed a redundant description appearing in the pinned start menu on Windows 7.

#### Mac
- Fixed two icons appearing on a notification.

### Known Issues

#### Linux
- [Ubuntu - 64 bit] Right clicking taskbar icon and choosing **Quit** only minimizes the app
- [Ubuntu - 64 bit] [Direct message notification comes as a streak of line instead of a pop up](https://github.com/mattermost/platform/issues/3589)

### Contributors

Many thanks to all our contributors. In alphabetical order:

- [CarmDam](https://github.com/CarmDam), [it33](https://github.com/it33), [jasonblais](https://github.com/jasonblais), [jnugh](https://github.com/jnugh), [magicmonty](https://github.com/magicmonty), [MetalCar](https://github.com/MetalCar), [Razzeee](https://github.com/Razzeee), [yuya-oc](https://github.com/yuya-oc)

----

## Release v1.2.1 (Beta)

### Fixes
- Fixed issue to remove "Electron" from appearing in the title bar on startup.

### Improvements
- Added a dialog to confirm use of non-http(s) protocols prior to opening links. For example, clicking on a link to `file://test` will open a dialog to confirm the user intended to open a file.

#### Windows and Mac
- Added a right-click menu option for tray icon to open the Desktop application on Windows and OS X.

### Known issues
- The shortcuts can't switch teams twice in a raw.
- The team pages are not correctly rendered until the window is resized when the zoom level is changed.

----

## Release v1.2.0 (Beta)

- **Released:** 2016-05-17

This release contains a security update and it is highly recommended that users upgrade to this version.

### Fixes
- Node.js environment is enabled in the new window.
- The link other than `http://` and `https://` is opened by clicking.

#### Linux
- Desktop notification is shown as a dialog on Ubuntu 16.04.

### Improvements
- Improve the style for tab badges.
- Add **Allow mixed content** option to render images with `http://`.
- Add the login dialog for http authentication.

#### Mac
- Add the option to show the icon on menu bar.

#### Linux
- Add **.deb** packages to support installation.

### Contributors

Many thanks to all our contributors. In alphabetical order:

- [asaadmahmoodspin](https://github.com/asaadmahmoodspin), [jeremycook](https://github.com/jeremycook), [jnugh](https://github.com/jnugh), [jwilander](https://github.com/jwilander), [mgielda](https://github.com/mgielda), [lloeki](https://github.com/lloeki), [yuya-oc](https://github.com/yuya-oc)

----

## Release v1.1.1 (Beta)

- **Released:** 2016-04-13

### Fixes

#### All platforms
- **Settings** page doesn't return to the main page when the located path contains a blank.

#### Linux
- Alt+Shift opens menu on Cinnamon desktop environment.

----

## Release v1.1.0 (Beta)

- **Released:** 2016-03-30

The `electron-mattermost` project is now the official desktop application for the Mattermost open source project.


### Changes

#### All platforms

- Rename project from `electron-mattermost` to  `desktop`
- Rename the executable file from `electron-mattermost` to `Mattermost`
  - The configuration directory is also different from previous versions.
  - Should execute following command to take over `config.json`.
    - Windows: `mkdir %APPDATA%\Mattermost & copy %APPDATA%\electron-mattermost\config.json %APPDATA%\Mattermost\config.json`
    - OS X: `ditto ~/Library/Application\ Support/electron-mattermost/config.json ~/Library/Application\ Support/Mattermost/config.json`
    - Linux: `mkdir -p ~/.config/Mattermost && cp ~/.config/electron-mattermost/config.json ~/.config/Mattermost/config.json`


### Improvements

#### All platforms
- Refine application icon.
- Show error messages when the application failed in loading Mattermost server.
- Show confirmation dialog to continue connection when there is certificate error.
- Add validation to check whether both of **Name** and **URL** fields are not blank.
- Add simple basic HTTP authentication (requires a command line).

#### Windows
- Show a small circle on the tray icon when there are new messages.


### Fixes

#### Windows
- **File** > **About** does not bring up version number dialog.

#### Linux
- **File** > **About** does not bring up version number dialog.
- Ubuntu: Notification is not showing up.
- The view crashes when freetype 2.6.3 is used in system.


### Known issues

#### All platforms
- Basic Authentication is not working.
- Some keyboard shortcuts are missing. (e.g. <kbd>Ctrl+W</kbd>, <kbd>Command+,</kbd>)
- Basic authentication requires a command line.

#### Windows
- Application does not appear properly in Windows volume mixer.<|MERGE_RESOLUTION|>--- conflicted
+++ resolved
@@ -1,6 +1,5 @@
 # Mattermost Desktop Application Changelog
 
-<<<<<<< HEAD
 ## UNDER DEVELOPMENT
 
 The "UNDER DEVELOPMENT" section of the Mattermost Desktop changelog appears
@@ -14,26 +13,22 @@
 ### Improvements
 
 ### Architectural Changes
-=======
+
+### Bug Fixes
+
+----
+
 ## Release v4.1.2
 
 Release date: May 25, 2018
->>>>>>> b5da0ae9
-
-### Bug Fixes
-
-#### All Platforms
-<<<<<<< HEAD
- - Fixed authentication dialog not working.
- [#809](https://github.com/mattermost/desktop/issues/809)
-
-----
-=======
+
+### Bug Fixes
+
+#### All Platforms
  - Fixed an issue where the popup dialog to authenticate a user to their proxy or server didn't work.
  [#809](https://github.com/mattermost/desktop/issues/809)
 
 ---
->>>>>>> b5da0ae9
 
 ## Release v4.1.1
 

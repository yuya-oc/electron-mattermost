// Copyright (c) 2015-2016 Yuya Ochiai
// Copyright (c) 2016-present Mattermost, Inc. All Rights Reserved.
// See LICENSE.txt for license information.

import electron, {app} from 'electron';
<<<<<<< HEAD
import {format} from 'url';
=======
>>>>>>> 8a404499
import path from 'path';
import log from 'electron-log';

import {DEV_SERVER, PRODUCTION} from 'common/utils/constants';
import Utils from 'common/utils/util';

const TAB_BAR_HEIGHT = 38;

export function shouldBeHiddenOnStartup(parsedArgv) {
  if (parsedArgv.hidden) {
    return true;
  }
  if (process.platform === 'darwin') {
    if (app.getLoginItemSettings().wasOpenedAsHidden) {
      return true;
    }
  }
  return false;
}

export function getWindowBoundaries(win) {
  const {width, height} = win.getContentBounds();
  return {
    x: 0,
    y: TAB_BAR_HEIGHT,
    width,
    height: height - TAB_BAR_HEIGHT,
  };
}

<<<<<<< HEAD
export function getLocalURL(urlPath, query, isMain) {
  const options = {
    path: urlPath,
    query,
    slashes: true,
  };
=======
export function getLocalURLString(urlPath, query, isMain) {
  const localURL = getLocalURL(urlPath, query, isMain);
  return localURL.href;
}

export function getLocalURL(urlPath, query, isMain) {
  let protocol;
  let hostname;
  let port;
  let pathname;
>>>>>>> 8a404499
  const processPath = isMain ? '' : '/renderer';
  const mode = Utils.runMode();
  if (mode === DEV_SERVER) {
    log.info('detected webserver');
<<<<<<< HEAD
    options.protocol = 'http';
    options.hostname = 'localhost';
    options.port = '9000';
    options.pathname = `${processPath}/${urlPath}`;
  } else {
    options.protocol = 'file';
    if (mode === PRODUCTION) {
      options.pathname = path.join(electron.app.getAppPath(), `dist/${processPath}/${urlPath}`);
    } else {
      options.pathname = path.resolve(__dirname, `../../dist/${processPath}/${urlPath}`); // TODO: find a better way to work with webpack on this
    }
  }
  return format(options);
=======
    protocol = 'http';
    hostname = 'localhost';
    port = ':9000'; // TODO: find out how to get the devserver port
    pathname = `${processPath}/${urlPath}`;
  } else {
    protocol = 'file';
    hostname = '';
    port = '';
    if (mode === PRODUCTION) {
      pathname = path.join(electron.app.getAppPath(), `dist/${processPath}/${urlPath}`);
    } else {
      pathname = path.resolve(__dirname, `../../dist/${processPath}/${urlPath}`); // TODO: find a better way to work with webpack on this
    }
  }
  const localUrl = new URL(`${protocol}://${hostname}${port}`);
  localUrl.pathname = pathname;
  if (query) {
    query.forEach((value, key) => {
      localUrl.searchParams.append(encodeURIComponent(key), encodeURIComponent(value));
    });
  }

  return localUrl;
>>>>>>> 8a404499
}<|MERGE_RESOLUTION|>--- conflicted
+++ resolved
@@ -3,10 +3,6 @@
 // See LICENSE.txt for license information.
 
 import electron, {app} from 'electron';
-<<<<<<< HEAD
-import {format} from 'url';
-=======
->>>>>>> 8a404499
 import path from 'path';
 import log from 'electron-log';
 
@@ -37,14 +33,6 @@
   };
 }
 
-<<<<<<< HEAD
-export function getLocalURL(urlPath, query, isMain) {
-  const options = {
-    path: urlPath,
-    query,
-    slashes: true,
-  };
-=======
 export function getLocalURLString(urlPath, query, isMain) {
   const localURL = getLocalURL(urlPath, query, isMain);
   return localURL.href;
@@ -55,26 +43,10 @@
   let hostname;
   let port;
   let pathname;
->>>>>>> 8a404499
   const processPath = isMain ? '' : '/renderer';
   const mode = Utils.runMode();
   if (mode === DEV_SERVER) {
     log.info('detected webserver');
-<<<<<<< HEAD
-    options.protocol = 'http';
-    options.hostname = 'localhost';
-    options.port = '9000';
-    options.pathname = `${processPath}/${urlPath}`;
-  } else {
-    options.protocol = 'file';
-    if (mode === PRODUCTION) {
-      options.pathname = path.join(electron.app.getAppPath(), `dist/${processPath}/${urlPath}`);
-    } else {
-      options.pathname = path.resolve(__dirname, `../../dist/${processPath}/${urlPath}`); // TODO: find a better way to work with webpack on this
-    }
-  }
-  return format(options);
-=======
     protocol = 'http';
     hostname = 'localhost';
     port = ':9000'; // TODO: find out how to get the devserver port
@@ -98,5 +70,4 @@
   }
 
   return localUrl;
->>>>>>> 8a404499
 }
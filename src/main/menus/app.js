--- conflicted
+++ resolved
@@ -5,7 +5,6 @@
 
 import {app, dialog, Menu, session, shell, webContents} from 'electron';
 
-<<<<<<< HEAD
 import {SWITCH_SERVER} from 'common/communication';
 
 import * as WindowManager from '../windows/windowManager';
@@ -13,13 +12,6 @@
 const ZOOM_DIFFERENTIAL = 0.5;
 
 function createTemplate(config) {
-=======
-import * as WindowManager from '../windows/windowManager';
-
-const ZOOM_DIFFERENTIAL = 0.5;
-
-function createTemplate(config, viewManager) {
->>>>>>> 1b577fd4
   const separatorItem = {
     type: 'separator',
   };
@@ -120,10 +112,6 @@
       accelerator: 'CmdOrCtrl+C',
       click() {
         const focused = webContents.getFocusedWebContents();
-<<<<<<< HEAD
-        console.log(`I got the focused window ${focused.id}, sending copy command`);
-=======
->>>>>>> 1b577fd4
         focused.copy();
       },
     }, {
@@ -219,11 +207,7 @@
   }, {
     label: 'Developer Tools for Current Server',
     click() {
-<<<<<<< HEAD
       WindowManager.openBrowserViewDevTools();
-=======
-      viewManager.openViewDevTools();
->>>>>>> 1b577fd4
     },
   }];
 
@@ -282,11 +266,7 @@
         accelerator: `CmdOrCtrl+${i + 1}`,
         click() {
           WindowManager.showMainWindow(); // for OS X
-<<<<<<< HEAD
           WindowManager.sendToRenderer(SWITCH_SERVER, i);
-=======
-          WindowManager.sendToRenderer('switch-tab', i);
->>>>>>> 1b577fd4
         },
       };
     }), separatorItem, {
@@ -325,8 +305,8 @@
   return template;
 }
 
-function createMenu(config, viewManager) {
-  return Menu.buildFromTemplate(createTemplate(config, viewManager));
+function createMenu(config) {
+  return Menu.buildFromTemplate(createTemplate(config));
 }
 
 export default {

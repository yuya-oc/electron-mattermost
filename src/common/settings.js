--- conflicted
+++ resolved
@@ -15,7 +15,6 @@
 import defaultPreferences from './config/defaultPreferences';
 import upgradePreferences from './config/upgradePreferences';
 
-<<<<<<< HEAD
 function getPreconfigFilePath(appName) {
   const file = 'preconfig.json';
   switch (process.platform) {
@@ -47,13 +46,9 @@
   }
 
   Object.assign(config, {
-    spellCheckerLocale: spellCheckerLocale || defaultPreferences.spellCheckerLocale || 'en-US'
+    spellCheckerLocale: spellCheckerLocale || defaultPreferences.spellCheckerLocale || 'en-US',
   });
   return config;
-=======
-function loadDefault() {
-  return JSON.parse(JSON.stringify(defaultPreferences));
->>>>>>> 06acfcda
 }
 
 function hasBuildConfigDefaultTeams(config) {

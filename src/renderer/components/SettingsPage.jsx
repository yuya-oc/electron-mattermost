// Copyright (c) 2016-present Mattermost, Inc. All Rights Reserved.
// See LICENSE.txt for license information.
// Copyright (c) 2015-2016 Yuya Ochiai

// This file uses setState().
/* eslint-disable react/no-set-state */
// eslint-disable-next-line import/no-unresolved
import 'renderer/css/settings.css';

import os from 'os';

import React from 'react';
import PropTypes from 'prop-types';
import {Checkbox, Col, FormGroup, Grid, HelpBlock, Navbar, Radio, Row} from 'react-bootstrap';

import {ipcRenderer, remote} from 'electron';
import {debounce} from 'underscore';
import DotsVerticalIcon from 'mdi-react/DotsVerticalIcon';

import Config from '../../common/config';

import restoreButton from '../../assets/titlebar/chrome-restore.svg';
import maximizeButton from '../../assets/titlebar/chrome-maximize.svg';
import minimizeButton from '../../assets/titlebar/chrome-minimize.svg';
import closeButton from '../../assets/titlebar/chrome-close.svg';

import TeamList from './TeamList.jsx';
import AutoSaveIndicator from './AutoSaveIndicator.jsx';
import TabBar from './TabBar.jsx';

const CONFIG_TYPE_SERVERS = 'servers';
const CONFIG_TYPE_APP_OPTIONS = 'appOptions';

const config = new Config(remote.app.getPath('userData') + '/config.json', remote.getCurrentWindow().registryConfigData);

<<<<<<< HEAD
=======
function backToIndex(index) {
  const target = typeof index === 'undefined' ? 0 : index;
  return target;

  // TODO: send the message to viewmanager to load the right one
  // const indexURL = getLocalURL('index.html');
  // remote.getCurrentWindow().loadURL(`${target}`);
}

>>>>>>> 827b2173
export default class SettingsPage extends React.Component {
  constructor(props) {
    super(props);

    this.state = this.convertConfigDataToState(config.data);
    this.setState({
      maximized: false,
    });

    this.trayIconThemeRef = React.createRef();

    this.saveQueue = [];
  }

  getTabWebContents() {
    return remote.webContents.getFocusedWebContents();
  }

  componentDidMount() {
    const self = this;
    config.on('update', (configData) => {
      this.updateSaveState();
      this.setState(this.convertConfigDataToState(configData, this.state));
    });

    config.on('error', (error) => {
      console.log('Config saving error: ', error);

      const savingState = Object.assign({}, this.state.savingState);
      Object.entries(savingState).forEach(([configType, currentState]) => {
        if (currentState !== AutoSaveIndicator.SAVING_STATE_DONE) {
          savingState[configType] = AutoSaveIndicator.SAVING_STATE_ERROR;
          this.setState({savingState});
        }
      });
    });

    function focusListener() {
      self.setState({unfocused: false});
    }

    function blurListener() {
      self.setState({unfocused: true});
    }

    const currentWindow = remote.getCurrentWindow();
    currentWindow.on('focus', focusListener);
    currentWindow.on('blur', blurListener);
    if (currentWindow.isMaximized()) {
      self.setState({maximized: true});
    }
    currentWindow.on('maximize', this.handleMaximizeState);
    currentWindow.on('unmaximize', this.handleMaximizeState);

    if (currentWindow.isFullScreen()) {
      self.setState({fullScreen: true});
    }
    currentWindow.on('enter-full-screen', this.handleFullScreenState);
    currentWindow.on('leave-full-screen', this.handleFullScreenState);

    // when the config object changes here in the renderer process, tell the main process to reload its config object to get the changes
    config.on('synchronize', () => {
      ipcRenderer.send('reload-config');
    });

    // listen for any config reload requests from the main process to reload configuration changes here in the renderer process
    ipcRenderer.on('reload-config', () => {
      config.reload();
    });

    ipcRenderer.on('add-server', () => {
      this.setState({
        showAddTeamForm: true,
      });
    });

    ipcRenderer.on('zoom-in', () => {
      const activeTabWebContents = this.getTabWebContents();
      if (!activeTabWebContents) {
        return;
      }
      if (activeTabWebContents.zoomLevel >= 9) {
        return;
      }
      activeTabWebContents.zoomLevel += 1;
    });

    ipcRenderer.on('zoom-out', () => {
      const activeTabWebContents = this.getTabWebContents();
      if (!activeTabWebContents) {
        return;
      }
      if (activeTabWebContents.zoomLevel <= -8) {
        return;
      }
      activeTabWebContents.zoomLevel -= 1;
    });

    ipcRenderer.on('zoom-reset', () => {
      const activeTabWebContents = this.getTabWebContents();
      if (!activeTabWebContents) {
        return;
      }
      activeTabWebContents.zoomLevel = 0;
    });

    ipcRenderer.on('undo', () => {
      const activeTabWebContents = this.getTabWebContents();
      if (!activeTabWebContents) {
        return;
      }
      activeTabWebContents.undo();
    });

    ipcRenderer.on('redo', () => {
      const activeTabWebContents = this.getTabWebContents();
      if (!activeTabWebContents) {
        return;
      }
      activeTabWebContents.redo();
    });

    ipcRenderer.on('cut', () => {
      const activeTabWebContents = this.getTabWebContents();
      if (!activeTabWebContents) {
        return;
      }
      activeTabWebContents.cut();
    });

    ipcRenderer.on('copy', () => {
      const activeTabWebContents = this.getTabWebContents();
      if (!activeTabWebContents) {
        return;
      }
      activeTabWebContents.copy();
    });

    ipcRenderer.on('paste', () => {
      const activeTabWebContents = this.getTabWebContents();
      if (!activeTabWebContents) {
        return;
      }
      activeTabWebContents.paste();
    });

    ipcRenderer.on('paste-and-match', () => {
      const activeTabWebContents = this.getTabWebContents();
      if (!activeTabWebContents) {
        return;
      }
      activeTabWebContents.pasteAndMatchStyle();
    });

    if (process.platform === 'darwin') {
      self.setState({
        isDarkMode: remote.nativeTheme.shouldUseDarkColors,
      });
      remote.systemPreferences.subscribeNotification('AppleInterfaceThemeChangedNotification', () => {
        self.setState({
          isDarkMode: remote.nativeTheme.shouldUseDarkColors,
        });
      });
    } else {
      self.setState({
        isDarkMode: this.props.getDarkMode(),
      });

      ipcRenderer.on('set-dark-mode', () => {
        this.setDarkMode();
      });

      this.threeDotMenu = React.createRef();
      ipcRenderer.on('focus-three-dot-menu', () => {
        if (this.threeDotMenu.current) {
          this.threeDotMenu.current.focus();
        }
      });
    }
  }

  convertConfigDataToState = (configData, currentState = {}) => {
    const newState = Object.assign({}, configData);
    newState.showAddTeamForm = currentState.showAddTeamForm || false;
    newState.trayWasVisible = currentState.trayWasVisible || remote.getCurrentWindow().trayWasVisible;
    if (newState.teams.length === 0 && currentState.firstRun !== false) {
      newState.firstRun = false;
      newState.showAddTeamForm = true;
    }
    newState.savingState = currentState.savingState || {
      appOptions: AutoSaveIndicator.SAVING_STATE_DONE,
      servers: AutoSaveIndicator.SAVING_STATE_DONE,
    };
    return newState;
  }

  saveSetting = (configType, {key, data}) => {
    this.saveQueue.push({
      configType,
      key,
      data,
    });
    this.updateSaveState();
    this.processSaveQueue();
  }

  processSaveQueue = debounce(() => {
    config.setMultiple(this.saveQueue.splice(0, this.saveQueue.length));
  }, 500);

  updateSaveState = () => {
    let queuedUpdateCounts = {
      [CONFIG_TYPE_SERVERS]: 0,
      [CONFIG_TYPE_APP_OPTIONS]: 0,
    };

    queuedUpdateCounts = this.saveQueue.reduce((updateCounts, {configType}) => {
      updateCounts[configType]++;
      return updateCounts;
    }, queuedUpdateCounts);

    const savingState = Object.assign({}, this.state.savingState);

    Object.entries(queuedUpdateCounts).forEach(([configType, count]) => {
      if (count > 0) {
        savingState[configType] = AutoSaveIndicator.SAVING_STATE_SAVING;
      } else if (count === 0 && savingState[configType] === AutoSaveIndicator.SAVING_STATE_SAVING) {
        savingState[configType] = AutoSaveIndicator.SAVING_STATE_SAVED;
        this.resetSaveState(configType);
      }
    });

    this.setState({savingState});
  }

  resetSaveState = debounce((configType) => {
    if (this.state.savingState[configType] !== AutoSaveIndicator.SAVING_STATE_SAVING) {
      const savingState = Object.assign({}, this.state.savingState);
      savingState[configType] = AutoSaveIndicator.SAVING_STATE_DONE;
      this.setState({savingState});
    }
  }, 2000);

  handleTeamsChange = (teams) => {
    setImmediate(this.saveSetting, CONFIG_TYPE_SERVERS, {key: 'teams', data: teams});
    this.setState({
      showAddTeamForm: false,
      teams,
    });
    if (teams.length === 0) {
      this.setState({showAddTeamForm: true});
    }
  }

  handleChangeShowTrayIcon = () => {
    const shouldShowTrayIcon = !this.refs.showTrayIcon.props.checked;
    setImmediate(this.saveSetting, CONFIG_TYPE_APP_OPTIONS, {key: 'showTrayIcon', data: shouldShowTrayIcon});
    this.setState({
      showTrayIcon: shouldShowTrayIcon,
    });

    if (process.platform === 'darwin' && !shouldShowTrayIcon) {
      this.setState({
        minimizeToTray: false,
      });
    }
  }

  handleChangeTrayIconTheme = (theme) => {
    setImmediate(this.saveSetting, CONFIG_TYPE_APP_OPTIONS, {key: 'trayIconTheme', data: theme});
    this.setState({
      trayIconTheme: theme,
    });
  }

  handleChangeAutoStart = () => {
    setImmediate(this.saveSetting, CONFIG_TYPE_APP_OPTIONS, {key: 'autostart', data: !this.refs.autostart.props.checked});
    this.setState({
      autostart: !this.refs.autostart.props.checked,
    });
  }

  handleChangeMinimizeToTray = () => {
    const shouldMinimizeToTray = this.state.showTrayIcon && !this.refs.minimizeToTray.props.checked;

    setImmediate(this.saveSetting, CONFIG_TYPE_APP_OPTIONS, {key: 'minimizeToTray', data: shouldMinimizeToTray});
    this.setState({
      minimizeToTray: shouldMinimizeToTray,
    });
  }

  toggleShowTeamForm = () => {
    this.setState({
      showAddTeamForm: !this.state.showAddTeamForm,
    });
    document.activeElement.blur();
  }

  setShowTeamFormVisibility = (val) => {
    this.setState({
      showAddTeamForm: val,
    });
  }

  handleFlashWindow = () => {
    setImmediate(this.saveSetting, CONFIG_TYPE_APP_OPTIONS, {
      key: 'notifications',
      data: {
        ...this.state.notifications,
        flashWindow: this.refs.flashWindow.props.checked ? 0 : 2,
      },
    });
    this.setState({
      notifications: {
        ...this.state.notifications,
        flashWindow: this.refs.flashWindow.props.checked ? 0 : 2,
      },
    });
  }

  handleBounceIcon = () => {
    setImmediate(this.saveSetting, CONFIG_TYPE_APP_OPTIONS, {
      key: 'notifications',
      data: {
        ...this.state.notifications,
        bounceIcon: !this.refs.bounceIcon.props.checked,
      },
    });
    this.setState({
      notifications: {
        ...this.state.notifications,
        bounceIcon: !this.refs.bounceIcon.props.checked,
      },
    });
  }

  handleBounceIconType = (event) => {
    setImmediate(this.saveSetting, CONFIG_TYPE_APP_OPTIONS, {
      key: 'notifications',
      data: {
        ...this.state.notifications,
        bounceIconType: event.target.value,
      },
    });
    this.setState({
      notifications: {
        ...this.state.notifications,
        bounceIconType: event.target.value,
      },
    });
  }

  handleShowUnreadBadge = () => {
    setImmediate(this.saveSetting, CONFIG_TYPE_APP_OPTIONS, {key: 'showUnreadBadge', data: !this.refs.showUnreadBadge.props.checked});
    this.setState({
      showUnreadBadge: !this.refs.showUnreadBadge.props.checked,
    });
  }

  handleChangeUseSpellChecker = () => {
    setImmediate(this.saveSetting, CONFIG_TYPE_APP_OPTIONS, {key: 'useSpellChecker', data: !this.refs.useSpellChecker.props.checked});
    this.setState({
      useSpellChecker: !this.refs.useSpellChecker.props.checked,
    });
  }

  handleChangeEnableHardwareAcceleration = () => {
    setImmediate(this.saveSetting, CONFIG_TYPE_APP_OPTIONS, {key: 'enableHardwareAcceleration', data: !this.refs.enableHardwareAcceleration.props.checked});
    this.setState({
      enableHardwareAcceleration: !this.refs.enableHardwareAcceleration.props.checked,
    });
  }

  updateTeam = (index, newData) => {
    const teams = this.state.localTeams;
    teams[index] = newData;
    setImmediate(this.saveSetting, CONFIG_TYPE_SERVERS, {key: 'teams', data: teams});
    this.setState({
      teams,
    });
  }

  addServer = (team) => {
    const teams = this.state.localTeams;
    teams.push(team);
    setImmediate(this.saveSetting, CONFIG_TYPE_SERVERS, {key: 'teams', data: teams});
    this.setState({
      teams,
    });
  }

  setDarkMode() {
    this.setState({
      isDarkMode: this.props.setDarkMode(),
    });
  }

  handleClose = () => {
    const win = remote.getCurrentWindow();
    win.close();
  }

  handleMinimize = () => {
    const win = remote.getCurrentWindow();
    win.minimize();
  }

  handleMaximize = () => {
    const win = remote.getCurrentWindow();
    win.maximize();
  }

  handleRestore = () => {
    const win = remote.getCurrentWindow();
    win.restore();
  }

  openMenu = () => {
    // @eslint-ignore
    this.threeDotMenu.current.blur();
    this.props.openMenu();
  }

  handleDoubleClick = () => {
    if (process.platform === 'darwin') {
      const doubleClickAction = remote.systemPreferences.getUserDefault('AppleActionOnDoubleClick', 'string');
      const win = remote.getCurrentWindow();
      if (doubleClickAction === 'Minimize') {
        win.minimize();
      } else if (!win.isMaximized()) {
        win.maximize();
      } else if (win.isMaximized()) {
        win.unmaximize();
      }
    }
  }

  handleMaximizeState = () => {
    const win = remote.getCurrentWindow();
    this.setState({maximized: win.isMaximized()});
  }

  handleFullScreenState = () => {
    const win = remote.getCurrentWindow();
    this.setState({fullScreen: win.isFullScreen()});
  }

  render() {
    const tabsRow = (
      <TabBar
        id='tabBar'
        isDarkMode={this.state.isDarkMode}
        teams={[]}
        showAddServerButton={false}
      />
    );

    let topBarClassName = 'topBar';
    if (process.platform === 'darwin') {
      topBarClassName += ' macOS';
    }
    if (this.state.isDarkMode) {
      topBarClassName += ' darkMode';
    }
    if (this.state.fullScreen) {
      topBarClassName += ' fullScreen';
    }

    let maxButton;
    if (this.state.maximized) {
      maxButton = (
        <div
          className='button restore-button'
          onClick={this.handleRestore}
        >
          <img src={restoreButton}/>
        </div>
      );
    } else {
      maxButton = (
        <div
          className='button max-button'
          onClick={this.handleMaximize}
        >
          <img src={maximizeButton}/>
        </div>
      );
    }

    let overlayGradient;
    if (process.platform !== 'darwin') {
      overlayGradient = (
        <span className='overlay-gradient'/>
      );
    }

    let titleBarButtons;
    if (os.platform() === 'win32' && os.release().startsWith('10')) {
      titleBarButtons = (
        <span className='title-bar-btns'>
          <div
            className='button min-button'
            onClick={this.handleMinimize}
          >
            <img src={minimizeButton}/>
          </div>
          {maxButton}
          <div
            className='button close-button'
            onClick={this.handleClose}
          >
            <img src={closeButton}/>
          </div>
        </span>
      );
    }

    const topRow = (
      <Row
        className={topBarClassName}
        onDoubleClick={this.handleDoubleClick}
      >
        <div
          ref={this.topBar}
          className={`topBar-bg${this.state.unfocused ? ' unfocused' : ''}`}
        >
          <button
            className='three-dot-menu'
            onClick={this.openMenu}
            tabIndex={0}
            ref={this.threeDotMenu}
          >
            <DotsVerticalIcon/>
          </button>
          {tabsRow}
          {overlayGradient}
          {titleBarButtons}
        </div>
      </Row>
    );

    const settingsPage = {
      navbar: {
        backgroundColor: '#fff',
        position: 'relative',
      },
      close: {
        textDecoration: 'none',
        position: 'absolute',
        right: '0',
        top: '5px',
        fontSize: '35px',
        fontWeight: 'normal',
        color: '#bbb',
      },
      heading: {
        textAlign: 'center',
        fontSize: '24px',
        margin: '0',
        padding: '1em 0',
      },
      sectionHeading: {
        fontSize: '20px',
        margin: '0',
        padding: '1em 0',
        float: 'left',
      },
      sectionHeadingLink: {
        marginTop: '24px',
        display: 'inline-block',
        fontSize: '15px',
      },
      footer: {
        padding: '0.4em 0',
      },
    };

    const teamsRow = (
      <Row>
        <Col md={12}>
          <TeamList
            teams={this.state.localTeams}
            showAddTeamForm={this.state.showAddTeamForm}
            toggleAddTeamForm={this.toggleShowTeamForm}
            setAddTeamFormVisibility={this.setShowTeamFormVisibility}
            onTeamsChange={this.handleTeamsChange}
            updateTeam={this.updateTeam}
            addServer={this.addServer}
            allowTeamEdit={this.state.enableTeamModification}
            onTeamClick={(index) => {
              backToIndex(this.state.localTeams[index].order + this.state.buildTeams.length + this.state.registryTeams.length);
            }}
          />
        </Col>
      </Row>
    );

    const serversRow = (
      <Row>
        <Col
          md={10}
          xs={8}
        >
          <h2 style={settingsPage.sectionHeading}>{'Server Management'}</h2>
          <div className='IndicatorContainer'>
            <AutoSaveIndicator
              id='serversSaveIndicator'
              savingState={this.state.savingState.servers}
              errorMessage={'Can\'t save your changes. Please try again.'}
            />
          </div>
        </Col>
        <Col
          md={2}
          xs={4}
        >
          <p className='text-right'>
            <a
              style={settingsPage.sectionHeadingLink}
              id='addNewServer'
              href='#'
              onClick={this.toggleShowTeamForm}
            >{'+ Add New Server'}</a>
          </p>
        </Col>
      </Row>
    );

    let srvMgmt;
    if (this.state.enableServerManagement === true) {
      srvMgmt = (
        <div>
          {serversRow}
          {teamsRow}
          <hr/>
        </div>
      );
    }

    const options = [];

    // MacOS has an option in the Dock, to set the app to autostart, so we choose to not support this option for OSX
    if (process.platform === 'win32' || process.platform === 'linux') {
      options.push(
        <Checkbox
          key='inputAutoStart'
          id='inputAutoStart'
          ref='autostart'
          checked={this.state.autostart}
          onChange={this.handleChangeAutoStart}
        >
          {'Start app on login'}
          <HelpBlock>
            {'If enabled, the app starts automatically when you log in to your machine.'}
            {' '}
            {'The app will initially start minimized and appear on the taskbar.'}
          </HelpBlock>
        </Checkbox>);
    }

    options.push(
      <Checkbox
        key='inputSpellChecker'
        id='inputSpellChecker'
        ref='useSpellChecker'
        checked={this.state.useSpellChecker}
        onChange={this.handleChangeUseSpellChecker}
      >
        {'Check spelling'}
        <HelpBlock>
          {'Highlight misspelled words in your messages.'}
          {' Available for English, French, German, Portuguese, Spanish, and Dutch.'}
        </HelpBlock>
      </Checkbox>);

    if (process.platform === 'darwin' || process.platform === 'win32') {
      const TASKBAR = process.platform === 'win32' ? 'taskbar' : 'Dock';
      options.push(
        <Checkbox
          key='inputShowUnreadBadge'
          id='inputShowUnreadBadge'
          ref='showUnreadBadge'
          checked={this.state.showUnreadBadge}
          onChange={this.handleShowUnreadBadge}
        >
          {`Show red badge on ${TASKBAR} icon to indicate unread messages`}
          <HelpBlock>
            {`Regardless of this setting, mentions are always indicated with a red badge and item count on the ${TASKBAR} icon.`}
          </HelpBlock>
        </Checkbox>);
    }

    if (process.platform === 'win32' || process.platform === 'linux') {
      options.push(
        <Checkbox
          key='flashWindow'
          id='inputflashWindow'
          ref='flashWindow'
          checked={this.state.notifications.flashWindow === 2}
          onChange={this.handleFlashWindow}
        >
          {'Flash app window and taskbar icon when a new message is received'}
          <HelpBlock>
            {'If enabled, app window and taskbar icon flash for a few seconds when a new message is received.'}
          </HelpBlock>
        </Checkbox>);
    }

    if (process.platform === 'darwin') {
      options.push(
        <FormGroup>
          <Checkbox
            inline={true}
            key='bounceIcon'
            id='inputBounceIcon'
            ref='bounceIcon'
            checked={this.state.notifications.bounceIcon}
            onChange={this.handleBounceIcon}
            style={{marginRight: '10px'}}
          >
            {'Bounce the Dock icon'}
          </Checkbox>
          <Radio
            inline={true}
            name='bounceIconType'
            value='informational'
            disabled={!this.state.notifications.bounceIcon}
            defaultChecked={
              !this.state.notifications.bounceIconType ||
              this.state.notifications.bounceIconType === 'informational'
            }
            onChange={this.handleBounceIconType}
          >
            {'once'}
          </Radio>
          {' '}
          <Radio
            inline={true}
            name='bounceIconType'
            value='critical'
            disabled={!this.state.notifications.bounceIcon}
            defaultChecked={this.state.notifications.bounceIconType === 'critical'}
            onChange={this.handleBounceIconType}
          >
            {'until I open the app'}
          </Radio>
          <HelpBlock
            style={{marginLeft: '20px'}}
          >
            {'If enabled, the Dock icon bounces once or until the user opens the app when a new notification is received.'}
          </HelpBlock>
        </FormGroup>
      );
    }

    if (process.platform === 'darwin' || process.platform === 'linux') {
      options.push(
        <Checkbox
          key='inputShowTrayIcon'
          id='inputShowTrayIcon'
          ref='showTrayIcon'
          checked={this.state.showTrayIcon}
          onChange={this.handleChangeShowTrayIcon}
        >
          {process.platform === 'darwin' ? `Show ${remote.app.name} icon in the menu bar` : 'Show icon in the notification area'}
          <HelpBlock>
            {'Setting takes effect after restarting the app.'}
          </HelpBlock>
        </Checkbox>);
    }

    if (process.platform === 'linux') {
      options.push(
        <FormGroup
          key='trayIconTheme'
          ref={this.trayIconThemeRef}
          style={{marginLeft: '20px'}}
        >
          {'Icon theme: '}
          <Radio
            inline={true}
            name='trayIconTheme'
            value='light'
            defaultChecked={this.state.trayIconTheme === 'light' || this.state.trayIconTheme === ''}
            onChange={(event) => this.handleChangeTrayIconTheme('light', event)}
          >
            {'Light'}
          </Radio>
          {' '}
          <Radio
            inline={true}
            name='trayIconTheme'
            value='dark'
            defaultChecked={this.state.trayIconTheme === 'dark'}
            onChange={(event) => this.handleChangeTrayIconTheme('dark', event)}
          >{'Dark'}</Radio>
        </FormGroup>
      );
    }

    if (process.platform === 'linux') {
      options.push(
        <Checkbox
          key='inputMinimizeToTray'
          id='inputMinimizeToTray'
          ref='minimizeToTray'
          disabled={!this.state.showTrayIcon || !this.state.trayWasVisible}
          checked={this.state.minimizeToTray}
          onChange={this.handleChangeMinimizeToTray}
        >
          {'Leave app running in notification area when application window is closed'}
          <HelpBlock>
            {'If enabled, the app stays running in the notification area after app window is closed.'}
            {this.state.trayWasVisible || !this.state.showTrayIcon ? '' : ' Setting takes effect after restarting the app.'}
          </HelpBlock>
        </Checkbox>);
    }

    options.push(
      <Checkbox
        key='inputEnableHardwareAcceleration'
        id='inputEnableHardwareAcceleration'
        ref='enableHardwareAcceleration'
        checked={this.state.enableHardwareAcceleration}
        onChange={this.handleChangeEnableHardwareAcceleration}
      >
        {'Use GPU hardware acceleration'}
        <HelpBlock>
          {'If enabled, Mattermost UI is rendered more efficiently but can lead to decreased stability for some systems.'}
          {' Setting takes effect after restarting the app.'}
        </HelpBlock>
      </Checkbox>
    );

    const optionsRow = (options.length > 0) ? (
      <Row>
        <Col md={12}>
          <h2 style={settingsPage.sectionHeading}>{'App Options'}</h2>
          <div className='IndicatorContainer'>
            <AutoSaveIndicator
              id='appOptionsSaveIndicator'
              savingState={this.state.savingState.appOptions}
              errorMessage={'Can\'t save your changes. Please try again.'}
            />
          </div>
          { options.map((opt, i) => (
            <FormGroup key={`fromGroup${i}`}>
              {opt}
            </FormGroup>
          )) }
        </Col>
      </Row>
    ) : null;

    return (
      <div
        className='container-fluid'
        style={{
          height: '100%',
        }}
      >
        { topRow }
        <div
          style={{
            overflowY: 'auto',
            height: '100%',
            margin: '0 -15px',
          }}
        >
          <Navbar
            className='navbar-fixed-top'
            style={settingsPage.navbar}
          >
            <div style={{position: 'relative'}}>
              <h1 style={settingsPage.heading}>{'Settings'}</h1>
            </div>
          </Navbar>
          <Grid
            className='settingsPage'
          >
            { srvMgmt }
            { optionsRow }
          </Grid>
        </div>
      </div>
    );
  }
}

SettingsPage.propTypes = {
  getDarkMode: PropTypes.func.isRequired,
  setDarkMode: PropTypes.func.isRequired,
  openMenu: PropTypes.func.isRequired,
};

/* eslint-enable react/no-set-state */<|MERGE_RESOLUTION|>--- conflicted
+++ resolved
@@ -33,8 +33,6 @@
 
 const config = new Config(remote.app.getPath('userData') + '/config.json', remote.getCurrentWindow().registryConfigData);
 
-<<<<<<< HEAD
-=======
 function backToIndex(index) {
   const target = typeof index === 'undefined' ? 0 : index;
   return target;
@@ -44,7 +42,6 @@
   // remote.getCurrentWindow().loadURL(`${target}`);
 }
 
->>>>>>> 827b2173
 export default class SettingsPage extends React.Component {
   constructor(props) {
     super(props);

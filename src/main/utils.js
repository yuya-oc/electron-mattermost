--- conflicted
+++ resolved
@@ -23,33 +23,18 @@
     return false;
 }
 
-<<<<<<< HEAD
-export function getWindowBoundaries(win) {
+export function getWindowBoundaries(win, hasBackBar = false) {
     const {width, height} = win.getContentBounds();
-    return getAdjustedWindowBoundaries(width, height);
-}
-
-export function getAdjustedWindowBoundaries(width, height) {
-    return {
-        x: 0,
-        y: TAB_BAR_HEIGHT,
-        width,
-        height: height - TAB_BAR_HEIGHT,
-    };
-=======
-export function getWindowBoundaries(win, hasBackBar = false) {
-  const {width, height} = win.getContentBounds();
-  return getAdjustedWindowBoundaries(width, height, hasBackBar);
+    return getAdjustedWindowBoundaries(width, height, hasBackBar);
 }
 
 export function getAdjustedWindowBoundaries(width, height, hasBackBar = false) {
-  return {
-    x: 0,
-    y: TAB_BAR_HEIGHT + (hasBackBar ? BACK_BAR_HEIGHT : 0),
-    width,
-    height: height - TAB_BAR_HEIGHT - (hasBackBar ? BACK_BAR_HEIGHT : 0),
-  };
->>>>>>> 9f2bcc36
+    return {
+        x: 0,
+        y: TAB_BAR_HEIGHT + (hasBackBar ? BACK_BAR_HEIGHT : 0),
+        width,
+        height: height - TAB_BAR_HEIGHT - (hasBackBar ? BACK_BAR_HEIGHT : 0),
+    };
 }
 
 export function getLocalURLString(urlPath, query, isMain) {

// Copyright (c) 2016-present Mattermost, Inc. All Rights Reserved.
// See LICENSE.txt for license information.

import {BrowserView, app, ipcMain} from 'electron';
import log from 'electron-log';

import {EventEmitter} from 'events';

import {RELOAD_INTERVAL, MAX_SERVER_RETRIES, SECOND} from 'common/utils/constants';
import urlUtils from 'common/utils/url';
import {LOAD_RETRY, LOAD_SUCCESS, LOAD_FAILED, UPDATE_TARGET_URL, IS_UNREAD, UNREAD_RESULT, FOUND_IN_PAGE, TOGGLE_BACK_BUTTON} from 'common/communication';

import {getWindowBoundaries, getLocalPreload} from './utils';
import * as WindowManager from './windows/windowManager';
import * as appState from './appState';

// copying what webview sends
// TODO: review
const userAgent = `Mozilla/5.0 (Macintosh; Intel Mac OS X 10_14_6) AppleWebKit/537.36 (KHTML, like Gecko) Chrome/76.0.3809.146 Electron/6.1.7 Safari/537.36 Mattermost/${app.getVersion()}`;
const READY = 1;
const LOADING = 0;
const ERROR = -1;

const ASTERISK_GROUP = 3;
const MENTIONS_GROUP = 2;

export class MattermostView extends EventEmitter {
    constructor(server, win, options) {
        super();
        this.server = server;
        this.window = win;

        const preload = getLocalPreload('preload.js');
        const spellcheck = ((!options || typeof options.spellcheck === 'undefined') ? true : options.spellcheck);
        this.options = {
            webPreferences: {
                preload,
                spellcheck,
                additionalArguments: [
                    `version=${app.version}`,
                    `appName=${app.name}`,
                ],
            },
            ...options,
        };
        this.isVisible = false;
        this.view = new BrowserView(this.options);
        this.resetLoadingStatus();

        /**
     * for backward compatibility when reading the title.
     * null means we have yet to figure out if it uses it or not but we consider it false until proven wrong
     */
        this.usesAsteriskForUnreads = null;

        this.faviconMemoize = new Map();
        this.currentFavicon = null;
        log.info(`BrowserView created for server ${this.server.name}`);
    }

    // use the same name as the server
    // TODO: we'll need unique identifiers if we have multiple instances of the same server in different tabs (1:N relationships)
    get name() {
        return this.server.name;
    }

    resetLoadingStatus = () => {
        if (this.status !== LOADING) { // if it's already loading, don't touch anything
            this.retryLoad = null;
            this.status = LOADING;
            this.maxRetries = MAX_SERVER_RETRIES;
        }
    }

    load = (someURL) => {
        const loadURL = (typeof someURL === 'undefined') ? `${this.server.url.toString()}` : urlUtils.parseURL(someURL).toString();
        log.info(`[${this.server.name}] Loading ${loadURL}`);
        const loading = this.view.webContents.loadURL(loadURL, {userAgent});
        loading.then(this.loadSuccess(loadURL)).catch((err) => {
            this.loadRetry(loadURL, err);
        });
    }

    retry = (loadURL) => {
        return () => {
        // window was closed while retrying
            if (!this.view) {
                return;
            }
            const loading = this.view.webContents.loadURL(loadURL, {userAgent});
            loading.then(this.loadSuccess(loadURL)).catch((err) => {
                if (this.maxRetries-- > 0) {
                    this.loadRetry(loadURL, err);
                } else {
                    WindowManager.sendToRenderer(LOAD_FAILED, this.server.name, err.toString(), loadURL.toString());
                    this.emit(LOAD_FAILED, this.server.name, err.toString(), loadURL.toString());
                    log.info(`[${this.server.name}] Couldn't stablish a connection with ${loadURL}: ${err}.`);
                    this.status = ERROR;
                }
            });
        };
    }

    loadRetry = (loadURL, err) => {
        this.retryLoad = setTimeout(this.retry(loadURL), RELOAD_INTERVAL);
        WindowManager.sendToRenderer(LOAD_RETRY, this.server.name, Date.now() + RELOAD_INTERVAL, err.toString(), loadURL.toString());
        log.info(`[${this.server.name}] failed loading ${loadURL}: ${err}, retrying in ${RELOAD_INTERVAL / SECOND} seconds`);
    }

    loadSuccess = (loadURL) => {
        return () => {
            log.info(`[${this.server.name}] finished loading ${loadURL}`);
            WindowManager.sendToRenderer(LOAD_SUCCESS, this.server.name);
            this.maxRetries = MAX_SERVER_RETRIES;
            if (this.status === LOADING) {
                this.view.webContents.on('page-title-updated', this.handleTitleUpdate);
                this.view.webContents.on('page-favicon-updated', this.handleFaviconUpdate);
                ipcMain.on(UNREAD_RESULT, this.handleFaviconIsUnread);
                this.handleTitleUpdate(null, this.view.webContents.getTitle());
                this.findUnreadState(null);
            }
            this.status = READY;
            this.emit(LOAD_SUCCESS, this.server.name, loadURL.toString());

            this.view.webContents.on('update-target-url', this.handleUpdateTarget);
            this.view.webContents.on(FOUND_IN_PAGE, (event, result) => WindowManager.foundInPage(result));
        };
    }

    show = (requestedVisibility) => {
        const request = typeof requestedVisibility === 'undefined' ? true : requestedVisibility;
        if (request && !this.isVisible) {
            this.window.addBrowserView(this.view);
            this.setBounds(getWindowBoundaries(this.window));
            if (this.status === READY) {
                this.focus();
            }
        } else if (!request && this.isVisible) {
            this.window.removeBrowserView(this.view);
        }
        this.isVisible = request;
    }

    hide = () => this.show(false);

    setBounds = (boundaries) => {
        // todo: review this, as it might not work properly with devtools/minimizing/resizing
        this.view.setBounds(boundaries);
    }

    destroy = () => {
        if (this.retryLoad) {
            clearTimeout(this.retryLoad);
        }
        if (this.window) {
            this.window.removeBrowserView(this.view);
        }
        this.view.destroy();
        this.window = null;
        this.server = null;
        this.isVisible = false;
        clearTimeout(this.retryLoad);
    }

    focus = () => {
        if (this.view.webContents) {
            this.view.webContents.focus();
        } else {
            log.warn('trying to focus the browserview, but it doesn\'t yet have webcontents.');
        }
<<<<<<< HEAD
    }

    isReady = () => {
        return this.status === READY;
    }

    openDevTools = () => {
        this.view.webContents.openDevTools({mode: 'detach'});
    }

    getWebContents = () => {
        if (this.status === READY) {
            return this.view.webContents;
        } else if (this.window) {
            return this.window.webContents; // if it's not ready you are looking at the renderer process
        }
        return WindowManager.getMainWindow.webContents;
    }

    handleUpdateTarget = (e, url) => {
        if (!this.server.sameOrigin(url)) {
            this.emit(UPDATE_TARGET_URL, url);
        }
    }

    titleParser = /(\((\d+)\) )?(\*)?/g

    handleTitleUpdate = (e, title) => {
        //const title = this.view.webContents.getTitle();
        const resultsIterator = title.matchAll(this.titleParser);
        const results = resultsIterator.next(); // we are only interested in the first set

        // if not using asterisk (version > v5.28), it'll be marked as undefined and wont be used to check if there are unread channels
        const hasAsterisk = results && results.value && results.value[ASTERISK_GROUP];
        if (typeof hasAsterisk !== 'undefined') {
            this.usesAsteriskForUnreads = true;
        }
        let unreads;
        if (this.usesAsteriskForUnreads) {
            unreads = Boolean(hasAsterisk);
        }
        const mentions = (results && results.value && parseInt(results.value[MENTIONS_GROUP], 10)) || 0;

        appState.updateMentions(this.server.name, mentions, unreads);
    }

    handleFaviconUpdate = (e, favicons) => {
        if (!this.usesAsteriskForUnreads) {
        // if unread state is stored for that favicon, retrieve value.
        // if not, get related info from preload and store it for future changes
            this.currentFavicon = favicons[0];
            if (this.faviconMemoize.has(favicons[0])) {
                appState.updateUnreads(this.server.name, this.faviconMemoize.get(favicons[0]));
            } else {
                this.findUnreadState(favicons[0]);
            }
        }
    }

    // if favicon is null, it will affect appState, but won't be memoized
    findUnreadState = (favicon) => {
        try {
            this.view.webContents.send(IS_UNREAD, favicon, this.server.name);
        } catch (err) {
            log.error(`There was an error trying to request the unread state: ${err}`);
            log.error(err.stack);
        }
    }

    // if favicon is null, it means it is the initial load,
    // so don't memoize as we don't have the favicons and there is no rush to find out.
    handleFaviconIsUnread = (e, favicon, serverName, result) => {
        if (this.server && serverName === this.server.name) {
            if (favicon) {
                this.faviconMemoize.set(favicon, result);
            }
            if (favicon === null || favicon === this.currentFavicon) {
                appState.updateUnreads(serverName, result);
            }
        }
    }
=======
      });
    };
  }

  loadRetry = (loadURL, err) => {
    this.retryLoad = setTimeout(this.retry(loadURL), RELOAD_INTERVAL);
    WindowManager.sendToRenderer(LOAD_RETRY, this.server.name, Date.now() + RELOAD_INTERVAL, err.toString(), loadURL.toString());
    log.info(`[${this.server.name}] failed loading ${loadURL}: ${err}, retrying in ${RELOAD_INTERVAL / SECOND} seconds`);
  }

  loadSuccess = (loadURL) => {
    return () => {
      log.info(`[${this.server.name}] finished loading ${loadURL}`);
      WindowManager.sendToRenderer(LOAD_SUCCESS, this.server.name);
      this.maxRetries = MAX_SERVER_RETRIES;
      if (this.status === LOADING) {
        this.view.webContents.on('page-title-updated', this.handleTitleUpdate);
        this.view.webContents.on('page-favicon-updated', this.handleFaviconUpdate);
        ipcMain.on(UNREAD_RESULT, this.handleFaviconIsUnread);
        this.handleTitleUpdate(null, this.view.webContents.getTitle());
        this.findUnreadState(null);
      }
      this.status = READY;
      this.emit(LOAD_SUCCESS, this.server.name, loadURL.toString());

      this.view.webContents.on('update-target-url', this.handleUpdateTarget);
      this.view.webContents.on(FOUND_IN_PAGE, (event, result) => WindowManager.foundInPage(result));
      this.view.webContents.on('did-navigate', this.handleDidNavigate);
    };
  }

  show = (requestedVisibility) => {
    const request = typeof requestedVisibility === 'undefined' ? true : requestedVisibility;
    if (request && !this.isVisible) {
      this.window.addBrowserView(this.view);
      this.setBounds(getWindowBoundaries(this.window, !urlUtils.isTeamUrl(this.server.url, this.view.webContents.getURL())));
      if (this.status === READY) {
        this.focus();
      }
    } else if (!request && this.isVisible) {
      this.window.removeBrowserView(this.view);
    }
    this.isVisible = request;
  }

  hide = () => this.show(false);

  setBounds = (boundaries) => {
    // todo: review this, as it might not work properly with devtools/minimizing/resizing
    this.view.setBounds(boundaries);
  }

  destroy = () => {
    if (this.retryLoad) {
      clearTimeout(this.retryLoad);
    }
    if (this.window) {
      this.window.removeBrowserView(this.view);
    }
    this.view.destroy();
    this.window = null;
    this.server = null;
    this.isVisible = false;
    clearTimeout(this.retryLoad);
  }

  focus = () => {
    if (this.view.webContents) {
      this.view.webContents.focus();
    } else {
      log.warn('trying to focus the browserview, but it doesn\'t yet have webcontents.');
    }
  }

  isReady = () => {
    return this.status === READY;
  }

  openDevTools = () => {
    this.view.webContents.openDevTools({mode: 'detach'});
  }

  getWebContents = () => {
    if (this.status === READY) {
      return this.view.webContents;
    } else if (this.window) {
      return this.window.webContents; // if it's not ready you are looking at the renderer process
    }
    return WindowManager.getMainWindow.webContents;
  }

  handleDidNavigate = (event, url) => {
    const isUrlTeamUrl = urlUtils.isTeamUrl(this.server.url, url);
    if (isUrlTeamUrl) {
      this.setBounds(getWindowBoundaries(this.window));
      WindowManager.sendToRenderer(TOGGLE_BACK_BUTTON, false);
      log.info('hide back button');
    } else {
      this.setBounds(getWindowBoundaries(this.window, true));
      WindowManager.sendToRenderer(TOGGLE_BACK_BUTTON, true);
      log.info('show back button');
    }
  }

  handleUpdateTarget = (e, url) => {
    if (!this.server.sameOrigin(url)) {
      this.emit(UPDATE_TARGET_URL, url);
    }
  }

  titleParser = /(\((\d+)\) )?(\*)?/g

  handleTitleUpdate = (e, title) => {
    //const title = this.view.webContents.getTitle();
    const resultsIterator = title.matchAll(this.titleParser);
    const results = resultsIterator.next(); // we are only interested in the first set

    // if not using asterisk (version > v5.28), it'll be marked as undefined and wont be used to check if there are unread channels
    const hasAsterisk = results && results.value && results.value[ASTERISK_GROUP];
    if (typeof hasAsterisk !== 'undefined') {
      this.usesAsteriskForUnreads = true;
    }
    let unreads;
    if (this.usesAsteriskForUnreads) {
      unreads = Boolean(hasAsterisk);
    }
    const mentions = (results && results.value && parseInt(results.value[MENTIONS_GROUP], 10)) || 0;

    appState.updateMentions(this.server.name, mentions, unreads);
  }

  handleFaviconUpdate = (e, favicons) => {
    if (!this.usesAsteriskForUnreads) {
      // if unread state is stored for that favicon, retrieve value.
      // if not, get related info from preload and store it for future changes
      this.currentFavicon = favicons[0];
      if (this.faviconMemoize.has(favicons[0])) {
        appState.updateUnreads(this.server.name, this.faviconMemoize.get(favicons[0]));
      } else {
        this.findUnreadState(favicons[0]);
      }
    }
  }

  // if favicon is null, it will affect appState, but won't be memoized
  findUnreadState = (favicon) => {
    try {
      this.view.webContents.send(IS_UNREAD, favicon, this.server.name);
    } catch (err) {
      log.error(`There was an error trying to request the unread state: ${err}`);
      log.error(err.stack);
    }
  }

  // if favicon is null, it means it is the initial load,
  // so don't memoize as we don't have the favicons and there is no rush to find out.
  handleFaviconIsUnread = (e, favicon, serverName, result) => {
    if (this.server && serverName === this.server.name) {
      if (favicon) {
        this.faviconMemoize.set(favicon, result);
      }
      if (favicon === null || favicon === this.currentFavicon) {
        appState.updateUnreads(serverName, result);
      }
    }
  }
>>>>>>> 9f2bcc36
}<|MERGE_RESOLUTION|>--- conflicted
+++ resolved
@@ -83,7 +83,7 @@
 
     retry = (loadURL) => {
         return () => {
-        // window was closed while retrying
+            // window was closed while retrying
             if (!this.view) {
                 return;
             }
@@ -124,6 +124,7 @@
 
             this.view.webContents.on('update-target-url', this.handleUpdateTarget);
             this.view.webContents.on(FOUND_IN_PAGE, (event, result) => WindowManager.foundInPage(result));
+            this.view.webContents.on('did-navigate', this.handleDidNavigate);
         };
     }
 
@@ -131,7 +132,7 @@
         const request = typeof requestedVisibility === 'undefined' ? true : requestedVisibility;
         if (request && !this.isVisible) {
             this.window.addBrowserView(this.view);
-            this.setBounds(getWindowBoundaries(this.window));
+            this.setBounds(getWindowBoundaries(this.window, !urlUtils.isTeamUrl(this.server.url, this.view.webContents.getURL())));
             if (this.status === READY) {
                 this.focus();
             }
@@ -168,7 +169,6 @@
         } else {
             log.warn('trying to focus the browserview, but it doesn\'t yet have webcontents.');
         }
-<<<<<<< HEAD
     }
 
     isReady = () => {
@@ -188,6 +188,19 @@
         return WindowManager.getMainWindow.webContents;
     }
 
+    handleDidNavigate = (event, url) => {
+        const isUrlTeamUrl = urlUtils.isTeamUrl(this.server.url, url);
+        if (isUrlTeamUrl) {
+            this.setBounds(getWindowBoundaries(this.window));
+            WindowManager.sendToRenderer(TOGGLE_BACK_BUTTON, false);
+            log.info('hide back button');
+        } else {
+            this.setBounds(getWindowBoundaries(this.window, true));
+            WindowManager.sendToRenderer(TOGGLE_BACK_BUTTON, true);
+            log.info('show back button');
+        }
+    }
+
     handleUpdateTarget = (e, url) => {
         if (!this.server.sameOrigin(url)) {
             this.emit(UPDATE_TARGET_URL, url);
@@ -217,8 +230,8 @@
 
     handleFaviconUpdate = (e, favicons) => {
         if (!this.usesAsteriskForUnreads) {
-        // if unread state is stored for that favicon, retrieve value.
-        // if not, get related info from preload and store it for future changes
+            // if unread state is stored for that favicon, retrieve value.
+            // if not, get related info from preload and store it for future changes
             this.currentFavicon = favicons[0];
             if (this.faviconMemoize.has(favicons[0])) {
                 appState.updateUnreads(this.server.name, this.faviconMemoize.get(favicons[0]));
@@ -250,172 +263,4 @@
             }
         }
     }
-=======
-      });
-    };
-  }
-
-  loadRetry = (loadURL, err) => {
-    this.retryLoad = setTimeout(this.retry(loadURL), RELOAD_INTERVAL);
-    WindowManager.sendToRenderer(LOAD_RETRY, this.server.name, Date.now() + RELOAD_INTERVAL, err.toString(), loadURL.toString());
-    log.info(`[${this.server.name}] failed loading ${loadURL}: ${err}, retrying in ${RELOAD_INTERVAL / SECOND} seconds`);
-  }
-
-  loadSuccess = (loadURL) => {
-    return () => {
-      log.info(`[${this.server.name}] finished loading ${loadURL}`);
-      WindowManager.sendToRenderer(LOAD_SUCCESS, this.server.name);
-      this.maxRetries = MAX_SERVER_RETRIES;
-      if (this.status === LOADING) {
-        this.view.webContents.on('page-title-updated', this.handleTitleUpdate);
-        this.view.webContents.on('page-favicon-updated', this.handleFaviconUpdate);
-        ipcMain.on(UNREAD_RESULT, this.handleFaviconIsUnread);
-        this.handleTitleUpdate(null, this.view.webContents.getTitle());
-        this.findUnreadState(null);
-      }
-      this.status = READY;
-      this.emit(LOAD_SUCCESS, this.server.name, loadURL.toString());
-
-      this.view.webContents.on('update-target-url', this.handleUpdateTarget);
-      this.view.webContents.on(FOUND_IN_PAGE, (event, result) => WindowManager.foundInPage(result));
-      this.view.webContents.on('did-navigate', this.handleDidNavigate);
-    };
-  }
-
-  show = (requestedVisibility) => {
-    const request = typeof requestedVisibility === 'undefined' ? true : requestedVisibility;
-    if (request && !this.isVisible) {
-      this.window.addBrowserView(this.view);
-      this.setBounds(getWindowBoundaries(this.window, !urlUtils.isTeamUrl(this.server.url, this.view.webContents.getURL())));
-      if (this.status === READY) {
-        this.focus();
-      }
-    } else if (!request && this.isVisible) {
-      this.window.removeBrowserView(this.view);
-    }
-    this.isVisible = request;
-  }
-
-  hide = () => this.show(false);
-
-  setBounds = (boundaries) => {
-    // todo: review this, as it might not work properly with devtools/minimizing/resizing
-    this.view.setBounds(boundaries);
-  }
-
-  destroy = () => {
-    if (this.retryLoad) {
-      clearTimeout(this.retryLoad);
-    }
-    if (this.window) {
-      this.window.removeBrowserView(this.view);
-    }
-    this.view.destroy();
-    this.window = null;
-    this.server = null;
-    this.isVisible = false;
-    clearTimeout(this.retryLoad);
-  }
-
-  focus = () => {
-    if (this.view.webContents) {
-      this.view.webContents.focus();
-    } else {
-      log.warn('trying to focus the browserview, but it doesn\'t yet have webcontents.');
-    }
-  }
-
-  isReady = () => {
-    return this.status === READY;
-  }
-
-  openDevTools = () => {
-    this.view.webContents.openDevTools({mode: 'detach'});
-  }
-
-  getWebContents = () => {
-    if (this.status === READY) {
-      return this.view.webContents;
-    } else if (this.window) {
-      return this.window.webContents; // if it's not ready you are looking at the renderer process
-    }
-    return WindowManager.getMainWindow.webContents;
-  }
-
-  handleDidNavigate = (event, url) => {
-    const isUrlTeamUrl = urlUtils.isTeamUrl(this.server.url, url);
-    if (isUrlTeamUrl) {
-      this.setBounds(getWindowBoundaries(this.window));
-      WindowManager.sendToRenderer(TOGGLE_BACK_BUTTON, false);
-      log.info('hide back button');
-    } else {
-      this.setBounds(getWindowBoundaries(this.window, true));
-      WindowManager.sendToRenderer(TOGGLE_BACK_BUTTON, true);
-      log.info('show back button');
-    }
-  }
-
-  handleUpdateTarget = (e, url) => {
-    if (!this.server.sameOrigin(url)) {
-      this.emit(UPDATE_TARGET_URL, url);
-    }
-  }
-
-  titleParser = /(\((\d+)\) )?(\*)?/g
-
-  handleTitleUpdate = (e, title) => {
-    //const title = this.view.webContents.getTitle();
-    const resultsIterator = title.matchAll(this.titleParser);
-    const results = resultsIterator.next(); // we are only interested in the first set
-
-    // if not using asterisk (version > v5.28), it'll be marked as undefined and wont be used to check if there are unread channels
-    const hasAsterisk = results && results.value && results.value[ASTERISK_GROUP];
-    if (typeof hasAsterisk !== 'undefined') {
-      this.usesAsteriskForUnreads = true;
-    }
-    let unreads;
-    if (this.usesAsteriskForUnreads) {
-      unreads = Boolean(hasAsterisk);
-    }
-    const mentions = (results && results.value && parseInt(results.value[MENTIONS_GROUP], 10)) || 0;
-
-    appState.updateMentions(this.server.name, mentions, unreads);
-  }
-
-  handleFaviconUpdate = (e, favicons) => {
-    if (!this.usesAsteriskForUnreads) {
-      // if unread state is stored for that favicon, retrieve value.
-      // if not, get related info from preload and store it for future changes
-      this.currentFavicon = favicons[0];
-      if (this.faviconMemoize.has(favicons[0])) {
-        appState.updateUnreads(this.server.name, this.faviconMemoize.get(favicons[0]));
-      } else {
-        this.findUnreadState(favicons[0]);
-      }
-    }
-  }
-
-  // if favicon is null, it will affect appState, but won't be memoized
-  findUnreadState = (favicon) => {
-    try {
-      this.view.webContents.send(IS_UNREAD, favicon, this.server.name);
-    } catch (err) {
-      log.error(`There was an error trying to request the unread state: ${err}`);
-      log.error(err.stack);
-    }
-  }
-
-  // if favicon is null, it means it is the initial load,
-  // so don't memoize as we don't have the favicons and there is no rush to find out.
-  handleFaviconIsUnread = (e, favicon, serverName, result) => {
-    if (this.server && serverName === this.server.name) {
-      if (favicon) {
-        this.faviconMemoize.set(favicon, result);
-      }
-      if (favicon === null || favicon === this.currentFavicon) {
-        appState.updateUnreads(serverName, result);
-      }
-    }
-  }
->>>>>>> 9f2bcc36
 }
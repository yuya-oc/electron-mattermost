--- conflicted
+++ resolved
@@ -28,13 +28,10 @@
 
 export const DOUBLE_CLICK_ON_WINDOW = 'double_click';
 
-<<<<<<< HEAD
 export const NOTIFY_MENTION = 'notify_mention';
-=======
 export const WINDOW_CLOSE = 'window_close';
 export const WINDOW_MINIMIZE = 'window_minimize';
 export const WINDOW_MAXIMIZE = 'window_maximize';
 export const WINDOW_RESTORE = 'window_restore';
 
->>>>>>> 8a404499
 export const UPDATE_TARGET_URL = 'update_target_url';
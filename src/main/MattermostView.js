// Copyright (c) 2016-present Mattermost, Inc. All Rights Reserved.
// See LICENSE.txt for license information.

import {BrowserView, app, ipcMain} from 'electron';
import log from 'electron-log';

import {EventEmitter} from 'events';

import {RELOAD_INTERVAL, MAX_SERVER_RETRIES, SECOND} from 'common/utils/constants';
import urlUtils from 'common/utils/url';
import {LOAD_RETRY, LOAD_SUCCESS, LOAD_FAILED, UPDATE_TARGET_URL, IS_UNREAD, UNREAD_RESULT, FOUND_IN_PAGE, TOGGLE_BACK_BUTTON} from 'common/communication';

import {getWindowBoundaries, getLocalPreload} from './utils';
import * as WindowManager from './windows/windowManager';
import * as appState from './appState';

// copying what webview sends
// TODO: review
const userAgent = `Mozilla/5.0 (Macintosh; Intel Mac OS X 10_14_6) AppleWebKit/537.36 (KHTML, like Gecko) Chrome/76.0.3809.146 Electron/6.1.7 Safari/537.36 Mattermost/${app.getVersion()}`;
const READY = 1;
const LOADING = 0;
const ERROR = -1;

const ASTERISK_GROUP = 3;
const MENTIONS_GROUP = 2;

export class MattermostView extends EventEmitter {
  constructor(server, win, options) {
    super();
    this.server = server;
    this.window = win;

    const preload = getLocalPreload('preload.js');
    const spellcheck = ((!options || typeof options.spellcheck === 'undefined') ? true : options.spellcheck);
    this.options = {
      webPreferences: {
        preload,
        spellcheck,
        additionalArguments: [
          `version=${app.version}`,
          `appName=${app.name}`,
        ]
      },
      ...options
    };
    this.isVisible = false;
    this.view = new BrowserView(this.options);
    this.resetLoadingStatus();

    /**
     * for backward compatibility when reading the title.
     * null means we have yet to figure out if it uses it or not but we consider it false until proven wrong
     */
    this.usesAsteriskForUnreads = null;

    this.faviconMemoize = new Map();
    this.currentFavicon = null;
    log.info(`BrowserView created for server ${this.server.name}`);
  }

  // use the same name as the server
  // TODO: we'll need unique identifiers if we have multiple instances of the same server in different tabs (1:N relationships)
  get name() {
    return this.server.name;
  }

<<<<<<< HEAD
  setReadyCallback = (func) => {
    this.readyCallBack = func;
    this.view.webContents.on('update-target-url', this.handleUpdateTarget);
    this.view.webContents.on(FOUND_IN_PAGE, (event, result) => WindowManager.foundInPage(result));
    this.view.webContents.on('did-navigate', this.handleDidNavigate);
=======
  resetLoadingStatus = () => {
    if (this.status !== LOADING) { // if it's already loading, don't touch anything
      this.retryLoad = null;
      this.status = LOADING;
      this.maxRetries = MAX_SERVER_RETRIES;
    }
>>>>>>> e25afd3a
  }

  load = (someURL) => {
    const loadURL = (typeof someURL === 'undefined') ? `${this.server.url.toString()}` : urlUtils.parseURL(someURL).toString();
    log.info(`[${this.server.name}] Loading ${loadURL}`);
    const loading = this.view.webContents.loadURL(loadURL, {userAgent});
    loading.then(this.loadSuccess(loadURL)).catch((err) => {
      this.loadRetry(loadURL, err);
    });
  }

  retry = (loadURL) => {
    return () => {
      // window was closed while retrying
      if (!this.view) {
        return;
      }
      const loading = this.view.webContents.loadURL(loadURL, {userAgent});
      loading.then(this.loadSuccess(loadURL)).catch((err) => {
        if (this.maxRetries-- > 0) {
          this.loadRetry(loadURL, err);
        } else {
          WindowManager.sendToRenderer(LOAD_FAILED, this.server.name, err.toString(), loadURL.toString());
          this.emit(LOAD_FAILED, this.server.name, err.toString(), loadURL.toString());
          log.info(`[${this.server.name}] Couldn't stablish a connection with ${loadURL}: ${err}.`);
          this.status = ERROR;
        }
      });
    };
  }

  loadRetry = (loadURL, err) => {
    this.retryLoad = setTimeout(this.retry(loadURL), RELOAD_INTERVAL);
    WindowManager.sendToRenderer(LOAD_RETRY, this.server.name, Date.now() + RELOAD_INTERVAL, err.toString(), loadURL.toString());
    log.info(`[${this.server.name}] failed loading ${loadURL}: ${err}, retrying in ${RELOAD_INTERVAL / SECOND} seconds`);
  }

  loadSuccess = (loadURL) => {
    return () => {
      log.info(`[${this.server.name}] finished loading ${loadURL}`);
      WindowManager.sendToRenderer(LOAD_SUCCESS, this.server.name);
      this.maxRetries = MAX_SERVER_RETRIES;
      if (this.status === LOADING) {
        this.view.webContents.on('page-title-updated', this.handleTitleUpdate);
        this.view.webContents.on('page-favicon-updated', this.handleFaviconUpdate);
        ipcMain.on(UNREAD_RESULT, this.handleFaviconIsUnread);
        this.handleTitleUpdate(null, this.view.webContents.getTitle());
        this.findUnreadState(null);
      }
      this.status = READY;
      this.emit(LOAD_SUCCESS, this.server.name, loadURL.toString());

      this.view.webContents.on('update-target-url', this.handleUpdateTarget);
      this.view.webContents.on(FOUND_IN_PAGE, (event, result) => WindowManager.foundInPage(result));
    };
  }

  show = (requestedVisibility) => {
    const request = typeof requestedVisibility === 'undefined' ? true : requestedVisibility;
    if (request && !this.isVisible) {
      this.window.addBrowserView(this.view);
      this.setBounds(getWindowBoundaries(this.window, !urlUtils.isTeamUrl(this.server.url, this.view.webContents.getURL())));
      if (this.status === READY) {
        this.focus();
      }
    } else if (!request && this.isVisible) {
      this.window.removeBrowserView(this.view);
    }
    this.isVisible = request;
  }

  hide = () => this.show(false);

  setBounds = (boundaries) => {
    // todo: review this, as it might not work properly with devtools/minimizing/resizing
    this.view.setBounds(boundaries);
  }

  destroy = () => {
    if (this.retryLoad) {
      clearTimeout(this.retryLoad);
    }
    if (this.window) {
      this.window.removeBrowserView(this.view);
    }
    this.view.destroy();
    this.window = null;
    this.server = null;
    this.isVisible = false;
    clearTimeout(this.retryLoad);
  }

  focus = () => {
    if (this.view.webContents) {
      this.view.webContents.focus();
    } else {
      log.warn('trying to focus the browserview, but it doesn\'t yet have webcontents.');
    }
  }

  isReady = () => {
    return this.status === READY;
  }

  openDevTools = () => {
    this.view.webContents.openDevTools({mode: 'detach'});
  }

  getWebContents = () => {
    if (this.status === READY) {
      return this.view.webContents;
    } else if (this.window) {
      return this.window.webContents; // if it's not ready you are looking at the renderer process
    }
    return WindowManager.getMainWindow.webContents;
  }

  handleDidNavigate = (event, url) => {
    const isUrlTeamUrl = urlUtils.isTeamUrl(this.server.url, url);
    if (isUrlTeamUrl) {
      this.setBounds(getWindowBoundaries(this.window));
      WindowManager.sendToRenderer(TOGGLE_BACK_BUTTON, false);
      log.info('hide back button');
    } else {
      this.setBounds(getWindowBoundaries(this.window, true));
      WindowManager.sendToRenderer(TOGGLE_BACK_BUTTON, true);
      log.info('show back button');
    }
  }

  handleUpdateTarget = (e, url) => {
    if (!this.server.sameOrigin(url)) {
      this.emit(UPDATE_TARGET_URL, url);
    }
  }

  titleParser = /(\((\d+)\) )?(\*)?/g

  handleTitleUpdate = (e, title) => {
    //const title = this.view.webContents.getTitle();
    const resultsIterator = title.matchAll(this.titleParser);
    const results = resultsIterator.next(); // we are only interested in the first set

    // if not using asterisk (version > v5.28), it'll be marked as undefined and wont be used to check if there are unread channels
    const hasAsterisk = results && results.value && results.value[ASTERISK_GROUP];
    if (typeof hasAsterisk !== 'undefined') {
      this.usesAsteriskForUnreads = true;
    }
    let unreads;
    if (this.usesAsteriskForUnreads) {
      unreads = Boolean(hasAsterisk);
    }
    const mentions = (results && results.value && parseInt(results.value[MENTIONS_GROUP], 10)) || 0;

    appState.updateMentions(this.server.name, mentions, unreads);
  }

  handleFaviconUpdate = (e, favicons) => {
    if (!this.usesAsteriskForUnreads) {
      // if unread state is stored for that favicon, retrieve value.
      // if not, get related info from preload and store it for future changes
      this.currentFavicon = favicons[0];
      if (this.faviconMemoize.has(favicons[0])) {
        appState.updateUnreads(this.server.name, this.faviconMemoize.get(favicons[0]));
      } else {
        this.findUnreadState(favicons[0]);
      }
    }
  }

  // if favicon is null, it will affect appState, but won't be memoized
  findUnreadState = (favicon) => {
    try {
      this.view.webContents.send(IS_UNREAD, favicon, this.server.name);
    } catch (err) {
      log.error(`There was an error trying to request the unread state: ${err}`);
      log.error(err.stack);
    }
  }

  // if favicon is null, it means it is the initial load,
  // so don't memoize as we don't have the favicons and there is no rush to find out.
  handleFaviconIsUnread = (e, favicon, serverName, result) => {
    if (this.server && serverName === this.server.name) {
      if (favicon) {
        this.faviconMemoize.set(favicon, result);
      }
      if (favicon === null || favicon === this.currentFavicon) {
        appState.updateUnreads(serverName, result);
      }
    }
  }
}<|MERGE_RESOLUTION|>--- conflicted
+++ resolved
@@ -64,20 +64,12 @@
     return this.server.name;
   }
 
-<<<<<<< HEAD
-  setReadyCallback = (func) => {
-    this.readyCallBack = func;
-    this.view.webContents.on('update-target-url', this.handleUpdateTarget);
-    this.view.webContents.on(FOUND_IN_PAGE, (event, result) => WindowManager.foundInPage(result));
-    this.view.webContents.on('did-navigate', this.handleDidNavigate);
-=======
   resetLoadingStatus = () => {
     if (this.status !== LOADING) { // if it's already loading, don't touch anything
       this.retryLoad = null;
       this.status = LOADING;
       this.maxRetries = MAX_SERVER_RETRIES;
     }
->>>>>>> e25afd3a
   }
 
   load = (someURL) => {
@@ -132,6 +124,7 @@
 
       this.view.webContents.on('update-target-url', this.handleUpdateTarget);
       this.view.webContents.on(FOUND_IN_PAGE, (event, result) => WindowManager.foundInPage(result));
+      this.view.webContents.on('did-navigate', this.handleDidNavigate);
     };
   }
 

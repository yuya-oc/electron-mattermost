// Copyright (c) 2016-present Mattermost, Inc. All Rights Reserved.
// See LICENSE.txt for license information.
// Copyright (c) 2015-2016 Yuya Ochiai
import fs from 'fs';

import os from 'os';
import path from 'path';

import electron, {nativeTheme, shell} from 'electron';
import isDev from 'electron-is-dev';
import installExtension, {REACT_DEVELOPER_TOOLS} from 'electron-devtools-installer';
import log from 'electron-log';
import 'airbnb-js-shims/target/es2015';

import Utils from 'common/utils/util';

import {DEV_SERVER, DEVELOPMENT, PRODUCTION, SECOND} from 'common/utils/constants';
import {SWITCH_SERVER, FOCUS_BROWSERVIEW, QUIT, DARK_MODE_CHANGE, DOUBLE_CLICK_ON_WINDOW, WINDOW_CLOSE, WINDOW_MAXIMIZE, WINDOW_MINIMIZE, WINDOW_RESTORE, NOTIFY_MENTION} from 'common/communication';
import {REQUEST_PERMISSION_CHANNEL, GRANT_PERMISSION_CHANNEL, DENY_PERMISSION_CHANNEL, BASIC_AUTH_PERMISSION} from 'common/permissions';
import Config from 'common/config';

import {protocols} from '../../electron-builder.json';

import AutoLauncher from './AutoLauncher';
import CriticalErrorHandler from './CriticalErrorHandler';
import upgradeAutoLaunch from './autoLaunch';
import CertificateStore from './certificateStore';
import TrustedOriginsStore from './trustedOrigins';
import appMenu from './menus/app';
import trayMenu from './menus/tray';
import downloadURL from './downloadURL';
import allowProtocolDialog from './allowProtocolDialog';
import AppStateManager from './AppStateManager';
import initCookieManager from './cookieManager';
import UserActivityMonitor from './UserActivityMonitor';
import * as WindowManager from './windows/windowManager';
import {showBadge} from './badge';
import {displayMention, displayDownloadCompleted} from './notifications';

import parseArgs from './ParseArgs';
import {getTrayImages, switchMenuIconImages} from './tray/tray';

if (process.env.NODE_ENV !== 'production' && module.hot) {
  module.hot.accept();
}

// pull out required electron components like this
// as not all components can be referenced before the app is ready
const {
  app,
  Menu,
  Tray,
  ipcMain,
  dialog,
  systemPreferences,
  session,
  BrowserWindow,
} = electron;
const criticalErrorHandler = new CriticalErrorHandler();
const loginCallbackMap = new Map();
const certificateRequests = new Map();
const userActivityMonitor = new UserActivityMonitor();
const certificateErrorCallbacks = new Map();

// Keep a global reference of the window object, if you don't, the window will
// be closed automatically when the JavaScript object is garbage collected.
let popupWindow = null;
let certificateStore = null;
let trustedOriginsStore = null;
let deeplinkingUrl = null;
let scheme = null;
let appState = null;
let config = null;
let trayIcon = null;
let trayImages = null;

// supported custom login paths (oath, saml)
const customLoginRegexPaths = [
  /^\/oauth\/authorize$/i,
  /^\/oauth\/deauthorize$/i,
  /^\/oauth\/access_token$/i,
  /^\/oauth\/[A-Za-z0-9]+\/complete$/i,
  /^\/oauth\/[A-Za-z0-9]+\/login$/i,
  /^\/oauth\/[A-Za-z0-9]+\/signup$/i,
  /^\/api\/v3\/oauth\/[A-Za-z0-9]+\/complete$/i,
  /^\/signup\/[A-Za-z0-9]+\/complete$/i,
  /^\/login\/[A-Za-z0-9]+\/complete$/i,
  /^\/login\/sso\/saml$/i,
];

// tracking in progress custom logins
const customLogins = {};

const nixUA = 'Mozilla/5.0 (X11; Linux x86_64) AppleWebKit/537.36 (KHTML, like Gecko) Chrome Safari/537.36';

const popupUserAgent = {
  darwin: 'Mozilla/5.0 (Macintosh; Intel Mac OS X 10_14_6) AppleWebKit/537.36 (KHTML, like Gecko) Chrome Safari/537.36',
  win32: 'Mozilla/5.0 (Windows NT 10.0; Win64; x64) AppleWebKit/537.36 (KHTML, like Gecko) Chrome Safari/537.36',
  aix: nixUA,
  freebsd: nixUA,
  linux: nixUA,
  openbsd: nixUA,
  sunos: nixUA,
};

/**
 * Main entry point for the application, ensures that everything initializes in the proper order
 */
async function initialize() {
  process.on('uncaughtException', criticalErrorHandler.processUncaughtExceptionHandler.bind(criticalErrorHandler));
  global.willAppQuit = false;

  // initialization that can run before the app is ready
  initializeArgs();
  await initializeConfig();
  initializeAppEventListeners();
  initializeBeforeAppReady();

  // wait for registry config data to load and app ready event
  await Promise.all([
    app.whenReady(),
  ]);

  // no need to continue initializing if app is quitting
  if (global.willAppQuit) {
    return;
  }

  // initialization that should run once the app is ready
  initializeInterCommunicationEventListeners();
  initializeAfterAppReady();
}

// attempt to initialize the application
try {
  initialize();
} catch (error) {
  throw new Error(`App initialization failed: ${error.toString()}`);
}

//
// initialization sub functions
//

function initializeArgs() {
  global.args = parseArgs(process.argv.slice(1));

  // output the application version via cli when requested (-v or --version)
  if (global.args.version) {
    process.stdout.write(`v.${app.getVersion()}\n`);
    process.exit(0); // eslint-disable-line no-process-exit
  }

  // TODO: are we going to use this?
  // hideOnStartup = shouldBeHiddenOnStartup(global.args);

  global.isDev = isDev && !global.args.disableDevMode; // this doesn't seem to be right and isn't used as the single source of truth

  if (global.args.dataDir) {
    app.setPath('userData', path.resolve(global.args.dataDir));
  }
}

async function initializeConfig() {
  const loadConfig = new Promise((resolve) => {
    config = new Config(app.getPath('userData') + '/config.json');
    config.once('update', (configData) => {
      config.on('update', handleConfigUpdate);
      config.on('synchronize', handleConfigSynchronize);
      config.on('darkModeChange', handleDarkModeChange);
      handleConfigUpdate(configData);
      resolve();
    });
    config.init();
  });

  return loadConfig;
}

function initializeAppEventListeners() {
  app.on('second-instance', handleAppSecondInstance);
  app.on('window-all-closed', handleAppWindowAllClosed);
  app.on('browser-window-created', handleAppBrowserWindowCreated);
  app.on('activate', handleAppActivate);
  app.on('before-quit', handleAppBeforeQuit);
  app.on('certificate-error', handleAppCertificateError);
  app.on('select-client-certificate', handleSelectCertificate);
  app.on('gpu-process-crashed', handleAppGPUProcessCrashed);
  app.on('login', handleAppLogin);
  app.on('will-finish-launching', handleAppWillFinishLaunching);
  app.on('web-contents-created', handleAppWebContentsCreated);
}

function initializeBeforeAppReady() {
  certificateStore = CertificateStore.load(path.resolve(app.getPath('userData'), 'certificate.json'));
  trustedOriginsStore = new TrustedOriginsStore(path.resolve(app.getPath('userData'), 'trustedOrigins.json'));
  trustedOriginsStore.load();

  // prevent using a different working directory, which happens on windows running after installation.
  const expectedPath = path.dirname(process.execPath);
  if (process.cwd() !== expectedPath && !isDev) {
    log.warn(`Current working directory is ${process.cwd()}, changing into ${expectedPath}`);
    process.chdir(expectedPath);
  }

  // can only call this before the app is ready
  if (config.enableHardwareAcceleration === false) {
    app.disableHardwareAcceleration();
  }

  trayImages = getTrayImages(config.trayIconTheme);

  // If there is already an instance, quit this one
  const gotTheLock = app.requestSingleInstanceLock();
  if (!gotTheLock) {
    app.exit();
    global.willAppQuit = true;
  }

  allowProtocolDialog.init();

  if (isDev) {
    console.log('In development mode, deeplinking is disabled');
  } else if (protocols && protocols[0] && protocols[0].schemes && protocols[0].schemes[0]) {
    scheme = protocols[0].schemes[0];
    app.setAsDefaultProtocolClient(scheme);
  }
}

function initializeInterCommunicationEventListeners() {
  ipcMain.on('reload-config', handleReloadConfig);
  ipcMain.on('login-credentials', handleLoginCredentialsEvent);
  ipcMain.on('login-cancel', handleCancelLoginEvent);
  ipcMain.on('download-url', handleDownloadURLEvent);
  ipcMain.on(NOTIFY_MENTION, handleMentionNotification);
  ipcMain.handle('get-app-version', handleAppVersion);

  // see comment on function
  // ipcMain.on('update-title', handleUpdateTitleEvent);
  ipcMain.on('update-menu', handleUpdateMenuEvent);
  ipcMain.on('selected-client-certificate', handleSelectedCertificate);
  ipcMain.on(GRANT_PERMISSION_CHANNEL, handlePermissionGranted);
  ipcMain.on(DENY_PERMISSION_CHANNEL, handlePermissionDenied);
  ipcMain.on(FOCUS_BROWSERVIEW, WindowManager.focusBrowserView);

  if (shouldShowTrayIcon()) {
    ipcMain.on('update-unread', handleUpdateUnreadEvent);
  }
  if (process.platform !== 'darwin') {
    ipcMain.on('open-app-menu', handleOpenAppMenu);
  }

  ipcMain.on(SWITCH_SERVER, handleSwitchServer);

  ipcMain.on(QUIT, handleQuit);

  ipcMain.on(DOUBLE_CLICK_ON_WINDOW, WindowManager.handleDoubleClick);
  ipcMain.on(WINDOW_CLOSE, WindowManager.close);
  ipcMain.on(WINDOW_MAXIMIZE, WindowManager.maximize);
  ipcMain.on(WINDOW_MINIMIZE, WindowManager.minimize);
  ipcMain.on(WINDOW_RESTORE, WindowManager.restore);
}

//
// config event handlers
//

function handleConfigUpdate(configData) {
  if (process.platform === 'win32' || process.platform === 'linux') {
    const appLauncher = new AutoLauncher();
    const autoStartTask = config.autostart ? appLauncher.enable() : appLauncher.disable();
    autoStartTask.then(() => {
      console.log('config.autostart has been configured:', config.autostart);
    }).catch((err) => {
      console.log('error:', err);
    });
    if (app.isReady()) {
      WindowManager.setConfig(config.data, config.showTrayIcon, deeplinkingUrl);
    }
  }

  ipcMain.emit('update-menu', true, configData);
}

function handleConfigSynchronize() {
  // TODO: send this to server manager
  WindowManager.setConfig(config.data, config.showTrayIcon, deeplinkingUrl);
<<<<<<< HEAD
  WindowManager.sendToRenderer('reload-config');
=======
  if (app.isReady()) {
    WindowManager.sendToRenderer('reload-config');
    if (viewManager) {
      viewManager.reloadConfiguration(config.teams, WindowManager.getMainWindow());
    }
  }
>>>>>>> 1ba45c10
}

function handleReloadConfig() {
  config.reload();
  WindowManager.setConfig(config.data, config.showTrayIcon, deeplinkingUrl);
}

function handleAppVersion() {
  return {
    name: app.getName(),
    version: app.getVersion(),
  };
}

function handleDarkModeChange(darkMode) {
  trayImages = getTrayImages(config.trayIconTheme);
  WindowManager.sendToRenderer(DARK_MODE_CHANGE, darkMode);
}

//
// app event handlers
//

// activate first app instance, subsequent instances will quit themselves
function handleAppSecondInstance(event, argv) {
  // Protocol handler for win32
  // argv: An array of the second instance’s (command line / deep linked) arguments
  if (process.platform === 'win32') {
    deeplinkingUrl = getDeeplinkingURL(argv);

    // TODO: handle deeplinking into the tab manager as we have to send them to the appropiate BV
    if (deeplinkingUrl) {
      WindowManager.sendToRenderer('protocol-deeplink', deeplinkingUrl);
    }
  }

  // Someone tried to run a second instance, we should focus our window.
  WindowManager.restoreMain();
}

function handleAppWindowAllClosed() {
  // On OS X it is common for applications and their menu bar
  // to stay active until the user quits explicitly with Cmd + Q
  if (process.platform !== 'darwin') {
    app.quit();
  }
}

function handleAppBrowserWindowCreated(error, newWindow) {
  // Screen cannot be required before app is ready
  resizeScreen(electron.screen, newWindow);
}

function handleAppActivate() {
  WindowManager.showMainWindow();
}

function handleAppBeforeQuit() {
  // Make sure tray icon gets removed if the user exits via CTRL-Q
  if (trayIcon && process.platform === 'win32') {
    trayIcon.destroy();
  }
  global.willAppQuit = true;
}

function handleQuit(e, reason, stack) {
  log.error(`Exiting App. Reason: ${reason}`);
  log.info(`Stacktrace:\n${stack}`);
  handleAppBeforeQuit();
  app.quit();
}

function handleSelectCertificate(event, webContents, url, list, callback) {
  if (list.length > 1) {
    event.preventDefault(); // prevent the app from getting the first certificate available
    // store callback so it can be called with selected certificate
    certificateRequests.set(url, callback);

    // open modal for selecting certificate
    WindowManager.getMainWindow(true).webContents.send('select-user-certificate', url, list);
  } else {
    log.info(`There were ${list.length} candidate certificates. Skipping certificate selection`);
  }
}

function handleSelectedCertificate(event, server, cert) {
  const callback = certificateRequests.get(server);
  if (!callback) {
    log.error(`there was no callback associated with: ${server}`);
    return;
  }
  if (typeof cert === 'undefined') {
    log.info('user canceled certificate selection');
  } else {
    try {
      callback(cert);
    } catch (e) {
      log.error(`There was a problem using the selected certificate: ${e}`);
    }
  }
}

function handleAppCertificateError(event, webContents, url, error, certificate, callback) {
  const parsedURL = new URL(url);
  if (!parsedURL) {
    return;
  }
  const origin = parsedURL.origin;
  if (certificateStore.isTrusted(origin, certificate)) {
    event.preventDefault();
    callback(true);
  } else {
    // update the callback
    const errorID = `${origin}:${error}`;

    // if we are already showing that error, don't add more dialogs
    if (certificateErrorCallbacks.has(errorID)) {
      log.warn(`Ignoring already shown dialog for ${errorID}`);
      certificateErrorCallbacks.set(errorID, callback);
      return;
    }
    const extraDetail = certificateStore.isExisting(origin) ? 'Certificate is different from previous one.\n\n' : '';
    const detail = `${extraDetail}origin: ${origin}\nError: ${error}`;

    certificateErrorCallbacks.set(errorID, callback);

    // TODO: should we move this to window manager or provide a handler for dialogs?
    const mainWindow = WindowManager.getMainWindow();
    dialog.showMessageBox(mainWindow, {
      title: 'Certificate Error',
      message: 'There is a configuration issue with this Mattermost server, or someone is trying to intercept your connection. You also may need to sign into the Wi-Fi you are connected to using your web browser.',
      type: 'error',
      detail,
      buttons: ['More Details', 'Cancel Connection'],
      cancelId: 1,
    }).then(
      ({response}) => {
        if (response === 0) {
          return dialog.showMessageBox(mainWindow, {
            title: 'Certificate Not Trusted',
            message: `Certificate from "${certificate.issuerName}" is not trusted.`,
            detail: extraDetail,
            type: 'error',
            buttons: ['Trust Insecure Certificate', 'Cancel Connection'],
            cancelId: 1,
          });
        }
        return {response};
      }).then(
      ({response: responseTwo}) => {
        if (responseTwo === 0) {
          certificateStore.add(origin, certificate);
          certificateStore.save();
          certificateErrorCallbacks.get(errorID)(true);
          certificateErrorCallbacks.delete(errorID);
          webContents.loadURL(url);
        } else {
          certificateErrorCallbacks.get(errorID)(false);
          certificateErrorCallbacks.delete(errorID);
        }
      }).catch(
      (dialogError) => {
        log.error(`There was an error with the Certificate Error dialog: ${dialogError}`);
        certificateErrorCallbacks.delete(errorID);
      });
  }
}

function handleAppGPUProcessCrashed(event, killed) {
  console.log(`The GPU process has crashed (killed = ${killed})`);
}

function handleAppLogin(event, webContents, request, authInfo, callback) {
  event.preventDefault();
  const parsedURL = new URL(request.url);
  const server = Utils.getServer(parsedURL, config.teams);

  loginCallbackMap.set(request.url, typeof callback === 'undefined' ? null : callback); // if callback is undefined set it to null instead so we know we have set it up with no value
  const mainWindow = WindowManager.getMainWindow(true);
  if (isTrustedURL(request.url) || isCustomLoginURL(parsedURL, server) || trustedOriginsStore.checkPermission(request.url, BASIC_AUTH_PERMISSION)) {
    mainWindow.webContents.send('login-request', request, authInfo);
  } else {
    mainWindow.webContents.send(REQUEST_PERMISSION_CHANNEL, request, authInfo, BASIC_AUTH_PERMISSION);
  }
}

function handlePermissionGranted(event, url, permission) {
  trustedOriginsStore.addPermission(url, permission);
  trustedOriginsStore.save();
}

function handlePermissionDenied(event, url, permission, reason) {
  log.warn(`Permission request denied: ${reason}`);
}

function handleAppWillFinishLaunching() {
  // Protocol handler for osx
  app.on('open-url', (event, url) => {
    event.preventDefault();
    deeplinkingUrl = getDeeplinkingURL([url]);
    if (app.isReady()) {
      function openDeepLink() {
        try {
          if (deeplinkingUrl) {
            // TODO: send this to tab manager.
            //mainWindow.webContents.send('protocol-deeplink', deeplinkingUrl);
            WindowManager.showMainWindow();
          }
        } catch (err) {
          setTimeout(openDeepLink, SECOND);
        }
      }
      openDeepLink();
    }
  });
}

function handleSwitchServer(event, serverName) {
  WindowManager.switchServer(serverName);
}

function handleAppWebContentsCreated(dc, contents) {
  // initialize custom login tracking
  customLogins[contents.id] = {
    inProgress: false,
  };

  contents.on('will-navigate', (event, url) => {
    const contentID = event.sender.id;
    const parsedURL = Utils.parseURL(url);
    const server = Utils.getServer(parsedURL, config.teams);

    if ((server !== null && Utils.isTeamUrl(server.url, parsedURL)) || isTrustedPopupWindow(event.sender)) {
      return;
    }

    if (isCustomLoginURL(parsedURL, server)) {
      return;
    }
    if (parsedURL.protocol === 'mailto:') {
      return;
    }
    if (customLogins[contentID].inProgress) {
      return;
    }
    const mode = Utils.runMode();
    if ((mode === DEV_SERVER && parsedURL.origin === 'http://localhost:9000') ||
        ((mode === DEVELOPMENT || mode === PRODUCTION) &&
          (parsedURL.path === 'renderer/index.html' || parsedURL.path === 'renderer/settings.html'))) {
      log.info('loading settings page');
      return;
    }

    log.info(`Prevented desktop from navigating to: ${url}`);
    event.preventDefault();
  });

  // handle custom login requests (oath, saml):
  // 1. are we navigating to a supported local custom login path from the `/login` page?
  //    - indicate custom login is in progress
  // 2. are we finished with the custom login process?
  //    - indicate custom login is NOT in progress
  contents.on('did-start-navigation', (event, url) => {
    const contentID = event.sender.id;
    const parsedURL = Utils.parseURL(url);
    const server = Utils.getServer(parsedURL, config.teams);

    if (!isTrustedURL(parsedURL)) {
      return;
    }

    if (isCustomLoginURL(parsedURL, server)) {
      customLogins[contentID].inProgress = true;
    } else if (customLogins[contentID].inProgress) {
      customLogins[contentID].inProgress = false;
    }
  });

  contents.on('new-window', (event, url) => {
    const parsedURL = Utils.parseURL(url);

    if (parsedURL.protocol === 'devtools:') {
      return;
    }
    event.preventDefault();

    const server = Utils.getServer(parsedURL, config.teams);

    if (!server) {
      shell.openExternal(url);
      return;
    }
    if (Utils.isTeamUrl(server.url, parsedURL, true) === true) {
      log.info(`${url} is a known team, preventing to open a new window`);
      return;
    }
    if (popupWindow && !popupWindow.closed && popupWindow.getURL() === url) {
      log.info(`Popup window already open at provided url: ${url}`);
      return;
    }

    // TODO: move popups to its own and have more than one.
    if (Utils.isPluginUrl(server.url, parsedURL) || Utils.isManagedResource(server.url, parsedURL)) {
      if (!popupWindow || popupWindow.closed) {
        popupWindow = new BrowserWindow({
          backgroundColor: '#fff', // prevents blurry text: https://electronjs.org/docs/faq#the-font-looks-blurry-what-is-this-and-what-can-i-do
          parent: WindowManager.getMainWindow(),
          show: false,
          center: true,
          webPreferences: {
            nodeIntegration: false,
            contextIsolation: true,
            spellcheck: (typeof config.useSpellChecker === 'undefined' ? true : config.useSpellChecker),
          },
        });
        popupWindow.once('ready-to-show', () => {
          popupWindow.show();
        });
        popupWindow.once('closed', () => {
          popupWindow = null;
        });
      }

      if (Utils.isManagedResource(server.url, parsedURL)) {
        popupWindow.loadURL(url);
      } else {
        // currently changing the userAgent for popup windows to allow plugins to go through google's oAuth
        // should be removed once a proper oAuth2 implementation is setup.
        popupWindow.loadURL(url, {
          userAgent: popupUserAgent[process.platform],
        });
      }
    }
  });
}

function initializeAfterAppReady() {
  app.setAppUserModelId('Mattermost.Desktop'); // Use explicit AppUserModelID

  const appStateJson = path.join(app.getPath('userData'), 'app-state.json');
  appState = new AppStateManager(appStateJson);
  if (wasUpdated(appState.lastAppVersion)) {
    clearAppCache();
  }
  appState.lastAppVersion = app.getVersion();

  if (!global.isDev) {
    upgradeAutoLaunch();
  }

  if (global.isDev) {
    installExtension(REACT_DEVELOPER_TOOLS).
      then((name) => console.log(`Added Extension:  ${name}`)).
      catch((err) => console.log('An error occurred: ', err));
  }

  // Workaround for MM-22193
  // From this post: https://github.com/electron/electron/issues/19468#issuecomment-549593139
  // Electron 6 has a bug that affects users on Windows 10 using dark mode, causing the app to hang
  // This workaround deletes a file that stops that from happening
  if (process.platform === 'win32') {
    const appUserDataPath = app.getPath('userData');
    const devToolsExtensionsPath = path.join(appUserDataPath, 'DevTools Extensions');
    try {
      fs.unlinkSync(devToolsExtensionsPath);
    } catch (_) {
      // don't complain if the file doesn't exist
    }
  }

  // Protocol handler for win32
  if (process.platform === 'win32') {
    const args = process.argv.slice(1);
    if (Array.isArray(args) && args.length > 0) {
      deeplinkingUrl = getDeeplinkingURL(args);
    }
  }

  initCookieManager(session.defaultSession);

  WindowManager.showMainWindow();

  // TODO: remove dev tools
  if (config.teams.length === 0) {
    WindowManager.showSettingsWindow();
  }

  criticalErrorHandler.setMainWindow(WindowManager.getMainWindow());

  // TODO: this has to be sent to the tabs instead
  // listen for status updates and pass on to renderer
  userActivityMonitor.on('status', (status) => {
    WindowManager.sendToRenderer('user-activity-update', status);
  });

  // start monitoring user activity (needs to be started after the app is ready)
  userActivityMonitor.startMonitoring();

  if (shouldShowTrayIcon()) {
    // set up tray icon
    trayIcon = new Tray(trayImages.normal);
    if (process.platform === 'darwin') {
      trayIcon.setPressedImage(trayImages.clicked.normal);
      systemPreferences.subscribeNotification('AppleInterfaceThemeChangedNotification', () => {
        switchMenuIconImages(trayImages, nativeTheme.shouldUseDarkColors);
        trayIcon.setImage(trayImages.normal);
      });
    }

    trayIcon.setToolTip(app.name);
    trayIcon.on('click', () => {
      WindowManager.restoreMain();
    });

    trayIcon.on('right-click', () => {
      trayIcon.popUpContextMenu();
    });
    trayIcon.on('balloon-click', () => {
      WindowManager.restoreMain();
    });
  }

  session.defaultSession.on('will-download', (event, item, webContents) => {
    const filename = item.getFilename();
    const fileElements = filename.split('.');
    const filters = [];
    if (fileElements.length > 1) {
      filters.push({
        name: `${fileElements[fileElements.length - 1]} files`,
        extensions: [fileElements[fileElements.length - 1]],
      });
    }

    // add default filter
    filters.push({
      name: 'All files',
      extensions: ['*'],
    });
    item.setSaveDialogOptions({
      title: filename,
      defaultPath: os.homedir() + '/Downloads/' + filename,
      filters,
    });

    item.on('done', (doneEvent, state) => {
      if (state === 'completed') {
        displayDownloadCompleted(filename, item.savePath, Utils.getServer(webContents.getURL(), config.teams));
      }
    });
  });

  ipcMain.emit('update-menu', true, config.data);

  ipcMain.emit('update-dict');

  // supported permission types
  const supportedPermissionTypes = [
    'media',
    'geolocation',
    'notifications',
    'fullscreen',
    'openExternal',
  ];

  // handle permission requests
  // - approve if a supported permission type and the request comes from the renderer or one of the defined servers
  session.defaultSession.setPermissionRequestHandler((webContents, permission, callback) => {
    // is the requested permission type supported?
    if (!supportedPermissionTypes.includes(permission)) {
      callback(false);
      return;
    }

    // is the request coming from the renderer?
    const mainWindow = WindowManager.getMainWindow();
    if (mainWindow && webContents.id === mainWindow.webContents.id) {
      callback(true);
      return;
    }

    const requestingURL = webContents.getURL();

    // is the requesting url trusted?
    callback(isTrustedURL(requestingURL));
  });
}

//
// ipc communication event handlers
//

function handleLoginCredentialsEvent(event, request, user, password) {
  const callback = loginCallbackMap.get(request.url);
  if (typeof callback === 'undefined') {
    log.error(`Failed to retrieve login callback for ${request.url}`);
    return;
  }
  if (callback != null) {
    callback(user, password);
  }
  loginCallbackMap.delete(request.url);
}

function handleCancelLoginEvent(event, request) {
  log.info(`Cancelling request for ${request ? request.url : 'unknown'}`);
  handleLoginCredentialsEvent(event, request); // we use undefined to cancel the request
}

function handleDownloadURLEvent(event, url) {
  downloadURL(url, (err) => {
    if (err) {
      dialog.showMessageBox(WindowManager.getMainWindow(), {
        type: 'error',
        message: err.toString(),
      });
      log.error(err);
    }
  });
}

function handleMentionNotification(event, title, body, channel, teamId, silent) {
  displayMention(title, body, channel, teamId, silent, event.sender);
}

// TODO: figure out if we want to inherit title from webpage or use one of our own
// function handleUpdateTitleEvent(event, arg) {
//   mainWindow.setTitle(arg.title);
// }

function handleUpdateUnreadEvent(event, arg) {
  showBadge(arg.sessionExpired, arg.unreadCount, arg.mentionCount, config.showUnreadBadge);

  if (trayIcon && !trayIcon.isDestroyed()) {
    if (arg.sessionExpired) {
      // reuse the mention icon when the session is expired
      trayIcon.setImage(trayImages.mention);
      if (process.platform === 'darwin') {
        trayIcon.setPressedImage(trayImages.clicked.mention);
      }
      trayIcon.setToolTip('Session Expired: Please sign in to continue receiving notifications.');
    } else if (arg.mentionCount > 0) {
      trayIcon.setImage(trayImages.mention);
      if (process.platform === 'darwin') {
        trayIcon.setPressedImage(trayImages.clicked.mention);
      }
      trayIcon.setToolTip(arg.mentionCount + ' unread mentions');
    } else if (arg.unreadCount > 0) {
      trayIcon.setImage(trayImages.unread);
      if (process.platform === 'darwin') {
        trayIcon.setPressedImage(trayImages.clicked.unread);
      }
      trayIcon.setToolTip(arg.unreadCount + ' unread channels');
    } else {
      trayIcon.setImage(trayImages.normal);
      if (process.platform === 'darwin') {
        trayIcon.setPressedImage(trayImages.clicked.normal);
      }
      trayIcon.setToolTip(app.name);
    }
  }
}

function handleOpenAppMenu() {
  Menu.getApplicationMenu().popup({
    x: 18,
    y: 18,
  });
}

function handleCloseAppMenu() {
  WindowManager.focusBrowserView();
}

function handleUpdateMenuEvent(event, configData) {
  // TODO: this might make sense to move to window manager? so it updates the window referenced if needed.
  const mainWindow = WindowManager.getMainWindow();
  const aMenu = appMenu.createMenu(configData);
  Menu.setApplicationMenu(aMenu);
  aMenu.addListener('menu-will-close', handleCloseAppMenu);

  // set up context menu for tray icon
  if (shouldShowTrayIcon()) {
    const tMenu = trayMenu.createMenu(configData);
    if (process.platform === 'darwin' || process.platform === 'linux') {
      // store the information, if the tray was initialized, for checking in the settings, if the application
      // was restarted after setting "Show icon on menu bar"
      if (trayIcon) {
        trayIcon.setContextMenu(tMenu);
        mainWindow.trayWasVisible = true;
      } else {
        mainWindow.trayWasVisible = false;
      }
    } else if (trayIcon) {
      trayIcon.setContextMenu(tMenu);
    }
  }
}

//
// helper functions
//

function isTrustedURL(url) {
  const parsedURL = Utils.parseURL(url);
  if (!parsedURL) {
    return false;
  }
  return Utils.getServer(parsedURL, config.teams) !== null;
}

function isTrustedPopupWindow(webContents) {
  if (!webContents) {
    return false;
  }
  if (!popupWindow) {
    return false;
  }
  return BrowserWindow.fromWebContents(webContents) === popupWindow;
}

function isCustomLoginURL(url, server) {
  const subpath = (server === null || typeof server === 'undefined') ? '' : server.url.pathname;
  const parsedURL = Utils.parseURL(url);
  if (!parsedURL) {
    return false;
  }
  if (!isTrustedURL(parsedURL)) {
    return false;
  }
  const urlPath = parsedURL.pathname;
  if ((subpath !== '' || subpath !== '/') && urlPath.startsWith(subpath)) {
    const replacement = subpath.endsWith('/') ? '/' : '';
    const replacedPath = urlPath.replace(subpath, replacement);
    for (const regexPath of customLoginRegexPaths) {
      if (replacedPath.match(regexPath)) {
        return true;
      }
    }
  }

  // if there is no subpath, or we are adding the team and got redirected to the real server it'll be caught here
  for (const regexPath of customLoginRegexPaths) {
    if (urlPath.match(regexPath)) {
      return true;
    }
  }
  return false;
}

function getDeeplinkingURL(args) {
  if (Array.isArray(args) && args.length) {
    // deeplink urls should always be the last argument, but may not be the first (i.e. Windows with the app already running)
    const url = args[args.length - 1];
    if (url && scheme && url.startsWith(scheme) && Utils.isValidURI(url)) {
      return url;
    }
  }
  return null;
}

function shouldShowTrayIcon() {
  return config.showTrayIcon || process.platform === 'win32';
}

function wasUpdated(lastAppVersion) {
  return lastAppVersion !== app.getVersion();
}

function clearAppCache() {
  // TODO: clear cache on browserviews, not in the renderer.
  const mainWindow = WindowManager.getMainWindow();
  if (mainWindow) {
    mainWindow.webContents.session.clearCache().then(mainWindow.reload);
  } else {
    //Wait for mainWindow
    setTimeout(clearAppCache, 100);
  }
}

function isWithinDisplay(state, display) {
  const startsWithinDisplay = !(state.x > display.maxX || state.y > display.maxY || state.x < display.minX || state.y < display.minY);
  if (!startsWithinDisplay) {
    return false;
  }

  // is half the screen within the display?
  const midX = state.x + (state.width / 2);
  const midY = state.y + (state.height / 2);
  return !(midX > display.maxX || midY > display.maxY);
}

function getValidWindowPosition(state) {
  // Check if the previous position is out of the viewable area
  // (e.g. because the screen has been plugged off)
  const boundaries = Utils.getDisplayBoundaries();
  const display = boundaries.find((boundary) => {
    return isWithinDisplay(state, boundary);
  });

  if (typeof display === 'undefined') {
    return {};
  }
  return {x: state.x, y: state.y};
}

function resizeScreen(screen, browserWindow) {
  function handle() {
    const position = browserWindow.getPosition();
    const size = browserWindow.getSize();
    const validPosition = getValidWindowPosition({
      x: position[0],
      y: position[1],
      width: size[0],
      height: size[1],
    });
    if (typeof validPosition.x !== 'undefined' || typeof validPosition.y !== 'undefined') {
      browserWindow.setPosition(validPosition.x || 0, validPosition.y || 0);
    } else {
      browserWindow.center();
    }
  }

  browserWindow.on('restore', handle);
  handle();
}<|MERGE_RESOLUTION|>--- conflicted
+++ resolved
@@ -285,16 +285,9 @@
 function handleConfigSynchronize() {
   // TODO: send this to server manager
   WindowManager.setConfig(config.data, config.showTrayIcon, deeplinkingUrl);
-<<<<<<< HEAD
-  WindowManager.sendToRenderer('reload-config');
-=======
   if (app.isReady()) {
     WindowManager.sendToRenderer('reload-config');
-    if (viewManager) {
-      viewManager.reloadConfiguration(config.teams, WindowManager.getMainWindow());
-    }
-  }
->>>>>>> 1ba45c10
+  }
 }
 
 function handleReloadConfig() {

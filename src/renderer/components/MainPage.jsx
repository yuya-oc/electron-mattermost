--- conflicted
+++ resolved
@@ -27,15 +27,12 @@
   LOAD_RETRY,
   LOAD_SUCCESS,
   LOAD_FAILED,
-<<<<<<< HEAD
   SHOW_NEW_SERVER_MODAL,
-=======
   WINDOW_CLOSE,
   WINDOW_MINIMIZE,
   WINDOW_RESTORE,
   WINDOW_MAXIMIZE,
   DOUBLE_CLICK_ON_WINDOW,
->>>>>>> 8a404499
 } from 'common/communication';
 
 import restoreButton from '../../assets/titlebar/chrome-restore.svg';

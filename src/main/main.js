// Copyright (c) 2016-present Mattermost, Inc. All Rights Reserved.
// See LICENSE.txt for license information.
// Copyright (c) 2015-2016 Yuya Ochiai
import fs from 'fs';

import path from 'path';

import electron, {nativeTheme, shell} from 'electron';
import isDev from 'electron-is-dev';
import installExtension, {REACT_DEVELOPER_TOOLS} from 'electron-devtools-installer';
import log from 'electron-log';
import 'airbnb-js-shims/target/es2015';

import Utils from 'common/utils/util';
import urlUtils from 'common/utils/url';

import {DEVELOPMENT, PRODUCTION, SECOND} from 'common/utils/constants';
import {SWITCH_SERVER, FOCUS_BROWSERVIEW, QUIT, DARK_MODE_CHANGE, DOUBLE_CLICK_ON_WINDOW, SHOW_NEW_SERVER_MODAL, WINDOW_CLOSE, WINDOW_MAXIMIZE, WINDOW_MINIMIZE, WINDOW_RESTORE, NOTIFY_MENTION, GET_DOWNLOAD_LOCATION} from 'common/communication';
import Config from 'common/config';

import {protocols} from '../../electron-builder.json';

import AutoLauncher from './AutoLauncher';
import CriticalErrorHandler from './CriticalErrorHandler';
import upgradeAutoLaunch from './autoLaunch';
import CertificateStore from './certificateStore';
import TrustedOriginsStore from './trustedOrigins';
import appMenu from './menus/app';
import trayMenu from './menus/tray';
import allowProtocolDialog from './allowProtocolDialog';
import AppStateManager from './AppStateManager';
import initCookieManager from './cookieManager';
import UserActivityMonitor from './UserActivityMonitor';
import * as WindowManager from './windows/windowManager';
import {showBadge} from './badge';
import {displayMention, displayDownloadCompleted} from './notifications';
import downloadURL from './downloadURL';

import parseArgs from './ParseArgs';
import {addModal} from './modalManager';
import {getLocalURLString, getLocalPreload} from './utils';
import {getTrayImages, switchMenuIconImages} from './tray/tray';
import {AuthManager} from './authManager';
import {CertificateManager} from './certificateManager';

if (process.env.NODE_ENV !== 'production' && module.hot) {
  module.hot.accept();
}

// pull out required electron components like this
// as not all components can be referenced before the app is ready
const {
  app,
  Menu,
  Tray,
  ipcMain,
  dialog,
  systemPreferences,
  session,
  BrowserWindow,
} = electron;
const criticalErrorHandler = new CriticalErrorHandler();
const userActivityMonitor = new UserActivityMonitor();
const certificateErrorCallbacks = new Map();

// Keep a global reference of the window object, if you don't, the window will
// be closed automatically when the JavaScript object is garbage collected.
let popupWindow = null;
let certificateStore = null;
let trustedOriginsStore = null;
let deeplinkingUrl = null;
let scheme = null;
let appState = null;
let config = null;
let trayIcon = null;
let trayImages = null;
let authManager = null;
let certificateManager = null;

// tracking in progress custom logins
const customLogins = {};

const nixUA = 'Mozilla/5.0 (X11; Linux x86_64) AppleWebKit/537.36 (KHTML, like Gecko) Chrome Safari/537.36';

const popupUserAgent = {
  darwin: 'Mozilla/5.0 (Macintosh; Intel Mac OS X 10_14_6) AppleWebKit/537.36 (KHTML, like Gecko) Chrome Safari/537.36',
  win32: 'Mozilla/5.0 (Windows NT 10.0; Win64; x64) AppleWebKit/537.36 (KHTML, like Gecko) Chrome Safari/537.36',
  aix: nixUA,
  freebsd: nixUA,
  linux: nixUA,
  openbsd: nixUA,
  sunos: nixUA,
};

/**
 * Main entry point for the application, ensures that everything initializes in the proper order
 */
async function initialize() {
  process.on('uncaughtException', criticalErrorHandler.processUncaughtExceptionHandler.bind(criticalErrorHandler));
  global.willAppQuit = false;

  // initialization that can run before the app is ready
  initializeArgs();
  await initializeConfig();
  initializeAppEventListeners();
  initializeBeforeAppReady();

  // wait for registry config data to load and app ready event
  await Promise.all([
    app.whenReady(),
  ]);

  // no need to continue initializing if app is quitting
  if (global.willAppQuit) {
    return;
  }

  // initialization that should run once the app is ready
  initializeInterCommunicationEventListeners();
  initializeAfterAppReady();
}

// attempt to initialize the application
try {
  initialize();
} catch (error) {
  throw new Error(`App initialization failed: ${error.toString()}`);
}

//
// initialization sub functions
//

function initializeArgs() {
  global.args = parseArgs(process.argv.slice(1));

  // output the application version via cli when requested (-v or --version)
  if (global.args.version) {
    process.stdout.write(`v.${app.getVersion()}\n`);
    process.exit(0); // eslint-disable-line no-process-exit
  }

  global.isDev = isDev && !global.args.disableDevMode; // this doesn't seem to be right and isn't used as the single source of truth

  if (global.args.dataDir) {
    app.setPath('userData', path.resolve(global.args.dataDir));
  }
}

async function initializeConfig() {
  const loadConfig = new Promise((resolve) => {
    config = new Config(app.getPath('userData') + '/config.json');
    config.once('update', (configData) => {
      config.on('update', handleConfigUpdate);
      config.on('synchronize', handleConfigSynchronize);
      config.on('darkModeChange', handleDarkModeChange);
      handleConfigUpdate(configData);
      resolve();
    });
    config.init();
  });

  return loadConfig;
}

function initializeAppEventListeners() {
  app.on('second-instance', handleAppSecondInstance);
  app.on('window-all-closed', handleAppWindowAllClosed);
  app.on('browser-window-created', handleAppBrowserWindowCreated);
  app.on('activate', handleAppActivate);
  app.on('before-quit', handleAppBeforeQuit);
  app.on('certificate-error', handleAppCertificateError);
  app.on('select-client-certificate', handleSelectCertificate);
  app.on('gpu-process-crashed', handleAppGPUProcessCrashed);
  app.on('login', handleAppLogin);
  app.on('will-finish-launching', handleAppWillFinishLaunching);
  app.on('web-contents-created', handleAppWebContentsCreated);
}

function initializeBeforeAppReady() {
  certificateStore = CertificateStore.load(path.resolve(app.getPath('userData'), 'certificate.json'));
  trustedOriginsStore = new TrustedOriginsStore(path.resolve(app.getPath('userData'), 'trustedOrigins.json'));
  trustedOriginsStore.load();

  // prevent using a different working directory, which happens on windows running after installation.
  const expectedPath = path.dirname(process.execPath);
  if (process.cwd() !== expectedPath && !isDev) {
    log.warn(`Current working directory is ${process.cwd()}, changing into ${expectedPath}`);
    process.chdir(expectedPath);
  }

  // can only call this before the app is ready
  if (config.enableHardwareAcceleration === false) {
    app.disableHardwareAcceleration();
  }

  trayImages = getTrayImages(config.trayIconTheme);

  // If there is already an instance, quit this one
  const gotTheLock = app.requestSingleInstanceLock();
  if (!gotTheLock) {
    app.exit();
    global.willAppQuit = true;
  }

  allowProtocolDialog.init();

  authManager = new AuthManager(config, trustedOriginsStore);
  certificateManager = new CertificateManager();

  if (isDev) {
    console.log('In development mode, deeplinking is disabled');
  } else if (protocols && protocols[0] && protocols[0].schemes && protocols[0].schemes[0]) {
    scheme = protocols[0].schemes[0];
    app.setAsDefaultProtocolClient(scheme);
  }
}

function initializeInterCommunicationEventListeners() {
  ipcMain.on('reload-config', handleReloadConfig);
<<<<<<< HEAD
  ipcMain.on('login-credentials', handleLoginCredentialsEvent);
  ipcMain.on('login-cancel', handleCancelLoginEvent);
=======
  ipcMain.on('download-url', handleDownloadURLEvent);
>>>>>>> 0b291278
  ipcMain.on(NOTIFY_MENTION, handleMentionNotification);
  ipcMain.handle('get-app-version', handleAppVersion);

  // see comment on function
  // ipcMain.on('update-title', handleUpdateTitleEvent);
  ipcMain.on('update-menu', handleUpdateMenuEvent);
  ipcMain.on(FOCUS_BROWSERVIEW, WindowManager.focusBrowserView);

  if (shouldShowTrayIcon()) {
    ipcMain.on('update-unread', handleUpdateUnreadEvent);
  }
  if (process.platform !== 'darwin') {
    ipcMain.on('open-app-menu', handleOpenAppMenu);
  }

  ipcMain.on(SWITCH_SERVER, handleSwitchServer);

  ipcMain.on(QUIT, handleQuit);

  ipcMain.on(DOUBLE_CLICK_ON_WINDOW, WindowManager.handleDoubleClick);

  ipcMain.on(SHOW_NEW_SERVER_MODAL, handleNewServerModal);
  ipcMain.on(WINDOW_CLOSE, WindowManager.close);
  ipcMain.on(WINDOW_MAXIMIZE, WindowManager.maximize);
  ipcMain.on(WINDOW_MINIMIZE, WindowManager.minimize);
  ipcMain.on(WINDOW_RESTORE, WindowManager.restore);
  ipcMain.handle(GET_DOWNLOAD_LOCATION, handleSelectDownload);
}

//
// config event handlers
//

function handleConfigUpdate(newConfig) {
  if (process.platform === 'win32' || process.platform === 'linux') {
    const appLauncher = new AutoLauncher();
    const autoStartTask = config.autostart ? appLauncher.enable() : appLauncher.disable();
    autoStartTask.then(() => {
      console.log('config.autostart has been configured:', newConfig.autostart);
    }).catch((err) => {
      console.log('error:', err);
    });
    WindowManager.setConfig(newConfig.data, newConfig.showTrayIcon, deeplinkingUrl);
  }

  ipcMain.emit('update-menu', true, config);
}

function handleConfigSynchronize() {
  // TODO: send this to server manager
  WindowManager.setConfig(config.data, config.showTrayIcon, deeplinkingUrl);
  if (app.isReady()) {
    WindowManager.sendToRenderer('reload-config');
  }
}

function handleReloadConfig() {
  config.reload();
  WindowManager.setConfig(config.data, config.showTrayIcon, deeplinkingUrl);
}

function handleAppVersion() {
  return {
    name: app.getName(),
    version: app.getVersion(),
  };
}

function handleDarkModeChange(darkMode) {
  trayImages = getTrayImages(config.trayIconTheme);
  WindowManager.sendToRenderer(DARK_MODE_CHANGE, darkMode);
}

//
// app event handlers
//

// activate first app instance, subsequent instances will quit themselves
function handleAppSecondInstance(event, argv) {
  // Protocol handler for win32
  // argv: An array of the second instance’s (command line / deep linked) arguments
  if (process.platform === 'win32') {
    deeplinkingUrl = getDeeplinkingURL(argv);

    // TODO: handle deeplinking into the tab manager as we have to send them to the appropiate BV
    if (deeplinkingUrl) {
      WindowManager.sendToRenderer('protocol-deeplink', deeplinkingUrl);
    }
  }

  // Someone tried to run a second instance, we should focus our window.
  WindowManager.restoreMain();
}

function handleAppWindowAllClosed() {
  // On OS X it is common for applications and their menu bar
  // to stay active until the user quits explicitly with Cmd + Q
  if (process.platform !== 'darwin') {
    app.quit();
  }
}

function handleAppBrowserWindowCreated(error, newWindow) {
  // Screen cannot be required before app is ready
  resizeScreen(electron.screen, newWindow);
}

function handleAppActivate() {
  WindowManager.showMainWindow();
}

function handleAppBeforeQuit() {
  // Make sure tray icon gets removed if the user exits via CTRL-Q
  if (trayIcon && process.platform === 'win32') {
    trayIcon.destroy();
  }
  global.willAppQuit = true;
}

function handleQuit(e, reason, stack) {
  log.error(`Exiting App. Reason: ${reason}`);
  log.info(`Stacktrace:\n${stack}`);
  handleAppBeforeQuit();
  app.quit();
}

function handleSelectCertificate(event, webContents, url, list, callback) {
  certificateManager.handleSelectCertificate(event, webContents, url, list, callback);
}

function handleAppCertificateError(event, webContents, url, error, certificate, callback) {
  const parsedURL = new URL(url);
  if (!parsedURL) {
    return;
  }
  const origin = parsedURL.origin;
  if (certificateStore.isTrusted(origin, certificate)) {
    event.preventDefault();
    callback(true);
  } else {
    // update the callback
    const errorID = `${origin}:${error}`;

    // if we are already showing that error, don't add more dialogs
    if (certificateErrorCallbacks.has(errorID)) {
      log.warn(`Ignoring already shown dialog for ${errorID}`);
      certificateErrorCallbacks.set(errorID, callback);
      return;
    }
    const extraDetail = certificateStore.isExisting(origin) ? 'Certificate is different from previous one.\n\n' : '';
    const detail = `${extraDetail}origin: ${origin}\nError: ${error}`;

    certificateErrorCallbacks.set(errorID, callback);

    // TODO: should we move this to window manager or provide a handler for dialogs?
    const mainWindow = WindowManager.getMainWindow();
    dialog.showMessageBox(mainWindow, {
      title: 'Certificate Error',
      message: 'There is a configuration issue with this Mattermost server, or someone is trying to intercept your connection. You also may need to sign into the Wi-Fi you are connected to using your web browser.',
      type: 'error',
      detail,
      buttons: ['More Details', 'Cancel Connection'],
      cancelId: 1,
    }).then(
      ({response}) => {
        if (response === 0) {
          return dialog.showMessageBox(mainWindow, {
            title: 'Certificate Not Trusted',
            message: `Certificate from "${certificate.issuerName}" is not trusted.`,
            detail: extraDetail,
            type: 'error',
            buttons: ['Trust Insecure Certificate', 'Cancel Connection'],
            cancelId: 1,
          });
        }
        return {response};
      }).then(
      ({response: responseTwo}) => {
        if (responseTwo === 0) {
          certificateStore.add(origin, certificate);
          certificateStore.save();
          certificateErrorCallbacks.get(errorID)(true);
          certificateErrorCallbacks.delete(errorID);
          webContents.loadURL(url);
        } else {
          certificateErrorCallbacks.get(errorID)(false);
          certificateErrorCallbacks.delete(errorID);
        }
      }).catch(
      (dialogError) => {
        log.error(`There was an error with the Certificate Error dialog: ${dialogError}`);
        certificateErrorCallbacks.delete(errorID);
      });
  }
}

function handleAppLogin(event, webContents, request, authInfo, callback) {
  authManager.handleAppLogin(event, webContents, request, authInfo, callback);
}

function handleAppGPUProcessCrashed(event, killed) {
  console.log(`The GPU process has crashed (killed = ${killed})`);
}

function handleAppWillFinishLaunching() {
  // Protocol handler for osx
  app.on('open-url', (event, url) => {
    event.preventDefault();
    deeplinkingUrl = getDeeplinkingURL([url]);
    if (app.isReady()) {
      function openDeepLink() {
        try {
          if (deeplinkingUrl) {
            // TODO: send this to tab manager.
            //mainWindow.webContents.send('protocol-deeplink', deeplinkingUrl);
            WindowManager.showMainWindow();
          }
        } catch (err) {
          setTimeout(openDeepLink, SECOND);
        }
      }
      openDeepLink();
    }
  });
}

function handleSwitchServer(event, serverName) {
  WindowManager.switchServer(serverName);
}

function handleNewServerModal() {
  const html = getLocalURLString('newServer.html');

  //  const modalPreload = getLocalURLString('modalPreload.js');
  const modalPreload = getLocalPreload('modalPreload.js');

  // eslint-disable-next-line no-undefined
  const modalPromise = addModal('newServer', html, modalPreload, {}, WindowManager.getMainWindow());
  if (modalPromise) {
    modalPromise.then((data) => {
      const teams = config.teams;
      const order = teams.length;
      teams.push({...data, order});
      config.set('teams', teams);
    }).catch((e) => {
      // e is undefined for user cancellation
      if (e) {
        console.error(`there was an error in the new server modal: ${e}`);
      }
    });
  } else {
    console.warn('There is already a new server modal');
  }
}

function handleAppWebContentsCreated(dc, contents) {
  // initialize custom login tracking
  customLogins[contents.id] = {
    inProgress: false,
  };

  contents.on('will-navigate', (event, url) => {
    const contentID = event.sender.id;
    const parsedURL = urlUtils.parseURL(url);
    const server = urlUtils.getServer(parsedURL, config.teams);

    if (server && (urlUtils.isTeamUrl(server.url, parsedURL) || urlUtils.isAdminUrl(server.url, parsedURL) || isTrustedPopupWindow(event.sender))) {
      return;
    }

    if (urlUtils.isCustomLoginURL(parsedURL, server, config.teams)) {
      return;
    }
    if (parsedURL.protocol === 'mailto:') {
      return;
    }
    if (customLogins[contentID].inProgress) {
      return;
    }
    const mode = Utils.runMode();
    if (((mode === DEVELOPMENT || mode === PRODUCTION) &&
          (parsedURL.path === 'renderer/index.html' || parsedURL.path === 'renderer/settings.html'))) {
      log.info('loading settings page');
      return;
    }

    log.info(`Prevented desktop from navigating to: ${url}`);
    event.preventDefault();
  });

  // handle custom login requests (oath, saml):
  // 1. are we navigating to a supported local custom login path from the `/login` page?
  //    - indicate custom login is in progress
  // 2. are we finished with the custom login process?
  //    - indicate custom login is NOT in progress
  contents.on('did-start-navigation', (event, url) => {
    const contentID = event.sender.id;
    const parsedURL = urlUtils.parseURL(url);
    const server = urlUtils.getServer(parsedURL, config.teams);

    if (!urlUtils.isTrustedURL(parsedURL, config.teams)) {
      return;
    }

    if (urlUtils.isCustomLoginURL(parsedURL, server, config.teams)) {
      customLogins[contentID].inProgress = true;
    } else if (customLogins[contentID].inProgress) {
      customLogins[contentID].inProgress = false;
    }
  });

  contents.on('new-window', (event, url) => {
    const parsedURL = urlUtils.parseURL(url);

    // Dev tools case
    if (parsedURL.protocol === 'devtools:') {
      return;
    }
    event.preventDefault();

    // Check for valid URL
    if (!urlUtils.isValidURI(url)) {
      return;
    }

    // Check for custom protocol
    if (parsedURL.protocol !== 'http:' && parsedURL.protocol !== 'https:' && parsedURL.protocol !== `${scheme}:`) {
      allowProtocolDialog.handleDialogEvent(parsedURL.protocol, url);
      return;
    }

    const server = urlUtils.getServer(parsedURL, config.teams);

    if (!server) {
      shell.openExternal(url);
      return;
    }

    // Public download links case
    // TODO: This doesn't work correctly right now, needs to be refactored
    // if (parsedURL.pathname.match(/^(\/api\/v[3-4]\/public)*\/files\//)) {
    //   downloadURL(url, (err) => {
    //     if (err) {
    //       dialog.showMessageBox(WindowManager.getMainWindow(), {
    //         type: 'error',
    //         message: err.toString(),
    //       });
    //       log.error(err);
    //     }
    //   });
    //   return;
    // }

    if (parsedURL.pathname.match(/^\/help\//)) {
      // Help links case
      // continue to open special case internal urls in default browser
      shell.openExternal(url);
      return;
    }

    if (urlUtils.isTeamUrl(server.url, parsedURL, true)) {
      log.info(`${url} is a known team, preventing to open a new window`);
      return;
    }
    if (Utils.isAdminUrl(server.url, parsedURL)) {
      log.info(`${url} is an admin console page, preventing to open a new window`);
      return;
    }
    if (popupWindow && !popupWindow.closed && popupWindow.getURL() === url) {
      log.info(`Popup window already open at provided url: ${url}`);
      return;
    }

    // TODO: move popups to its own and have more than one.
    if (urlUtils.isPluginUrl(server.url, parsedURL) || urlUtils.isManagedResource(server.url, parsedURL)) {
      if (!popupWindow || popupWindow.closed) {
        popupWindow = new BrowserWindow({
          backgroundColor: '#fff', // prevents blurry text: https://electronjs.org/docs/faq#the-font-looks-blurry-what-is-this-and-what-can-i-do
          parent: WindowManager.getMainWindow(),
          show: false,
          center: true,
          webPreferences: {
            nodeIntegration: false,
            contextIsolation: true,
            spellcheck: (typeof config.useSpellChecker === 'undefined' ? true : config.useSpellChecker),
          },
        });
        popupWindow.once('ready-to-show', () => {
          popupWindow.show();
        });
        popupWindow.once('closed', () => {
          popupWindow = null;
        });
      }

      if (urlUtils.isManagedResource(server.url, parsedURL)) {
        popupWindow.loadURL(url);
      } else {
        // currently changing the userAgent for popup windows to allow plugins to go through google's oAuth
        // should be removed once a proper oAuth2 implementation is setup.
        popupWindow.loadURL(url, {
          userAgent: popupUserAgent[process.platform],
        });
      }
    }
  });
}

function initializeAfterAppReady() {
  app.setAppUserModelId('Mattermost.Desktop'); // Use explicit AppUserModelID

  const appStateJson = path.join(app.getPath('userData'), 'app-state.json');
  appState = new AppStateManager(appStateJson);
  if (wasUpdated(appState.lastAppVersion)) {
    clearAppCache();
  }
  appState.lastAppVersion = app.getVersion();

  if (!global.isDev) {
    upgradeAutoLaunch();
  }

  if (global.isDev) {
    installExtension(REACT_DEVELOPER_TOOLS).
      then((name) => console.log(`Added Extension:  ${name}`)).
      catch((err) => console.log('An error occurred: ', err));
  }

  // Workaround for MM-22193
  // From this post: https://github.com/electron/electron/issues/19468#issuecomment-549593139
  // Electron 6 has a bug that affects users on Windows 10 using dark mode, causing the app to hang
  // This workaround deletes a file that stops that from happening
  if (process.platform === 'win32') {
    const appUserDataPath = app.getPath('userData');
    const devToolsExtensionsPath = path.join(appUserDataPath, 'DevTools Extensions');
    try {
      fs.unlinkSync(devToolsExtensionsPath);
    } catch (_) {
      // don't complain if the file doesn't exist
    }
  }

  // Protocol handler for win32
  if (process.platform === 'win32') {
    const args = process.argv.slice(1);
    if (Array.isArray(args) && args.length > 0) {
      deeplinkingUrl = getDeeplinkingURL(args);
    }
  }

  initCookieManager(session.defaultSession);

  WindowManager.showMainWindow();

  // TODO: remove dev tools
  if (config.teams.length === 0) {
    WindowManager.showSettingsWindow();
  }

  criticalErrorHandler.setMainWindow(WindowManager.getMainWindow());

  // TODO: this has to be sent to the tabs instead
  // listen for status updates and pass on to renderer
  userActivityMonitor.on('status', (status) => {
    WindowManager.sendToRenderer('user-activity-update', status);
  });

  // start monitoring user activity (needs to be started after the app is ready)
  userActivityMonitor.startMonitoring();

  if (shouldShowTrayIcon()) {
    // set up tray icon
    trayIcon = new Tray(trayImages.normal);
    if (process.platform === 'darwin') {
      trayIcon.setPressedImage(trayImages.clicked.normal);
      systemPreferences.subscribeNotification('AppleInterfaceThemeChangedNotification', () => {
        switchMenuIconImages(trayImages, nativeTheme.shouldUseDarkColors);
        trayIcon.setImage(trayImages.normal);
      });
    }

    trayIcon.setToolTip(app.name);
    trayIcon.on('click', () => {
      WindowManager.restoreMain();
    });

    trayIcon.on('right-click', () => {
      trayIcon.popUpContextMenu();
    });
    trayIcon.on('balloon-click', () => {
      WindowManager.restoreMain();
    });
  }

  session.defaultSession.on('will-download', (event, item, webContents) => {
    const filename = item.getFilename();
    const fileElements = filename.split('.');
    const filters = [];
    if (fileElements.length > 1) {
      filters.push({
        name: `${fileElements[fileElements.length - 1]} files`,
        extensions: [fileElements[fileElements.length - 1]],
      });
    }

    // add default filter
    filters.push({
      name: 'All files',
      extensions: ['*'],
    });
    item.setSaveDialogOptions({
      title: filename,
      defaultPath: path.resolve(config.combinedData.downloadLocation, filename),
      filters,
    });

    item.on('done', (doneEvent, state) => {
      if (state === 'completed') {
        displayDownloadCompleted(filename, item.savePath, urlUtils.getServer(webContents.getURL(), config.teams));
      }
    });
  });

  ipcMain.emit('update-menu', true, config.data);

  ipcMain.emit('update-dict');

  // supported permission types
  const supportedPermissionTypes = [
    'media',
    'geolocation',
    'notifications',
    'fullscreen',
    'openExternal',
  ];

  // handle permission requests
  // - approve if a supported permission type and the request comes from the renderer or one of the defined servers
  session.defaultSession.setPermissionRequestHandler((webContents, permission, callback) => {
    // is the requested permission type supported?
    if (!supportedPermissionTypes.includes(permission)) {
      callback(false);
      return;
    }

    // is the request coming from the renderer?
    const mainWindow = WindowManager.getMainWindow();
    if (mainWindow && webContents.id === mainWindow.webContents.id) {
      callback(true);
      return;
    }

    const requestingURL = webContents.getURL();

    // is the requesting url trusted?
    callback(urlUtils.isTrustedURL(requestingURL, config.teams));
  });
}

//
// ipc communication event handlers
//

<<<<<<< HEAD
function handleLoginCredentialsEvent(event, request, user, password) {
  const callback = loginCallbackMap.get(request.url);
  if (typeof callback === 'undefined') {
    log.error(`Failed to retrieve login callback for ${request.url}`);
    return;
  }
  if (callback != null) {
    callback(user, password);
  }
  loginCallbackMap.delete(request.url);
}

function handleCancelLoginEvent(event, request) {
  log.info(`Cancelling request for ${request ? request.url : 'unknown'}`);
  handleLoginCredentialsEvent(event, request); // we use undefined to cancel the request
=======
function handleDownloadURLEvent(event, url) {
  downloadURL(url, (err) => {
    if (err) {
      dialog.showMessageBox(WindowManager.getMainWindow(), {
        type: 'error',
        message: err.toString(),
      });
      log.error(err);
    }
  });
>>>>>>> 0b291278
}

function handleMentionNotification(event, title, body, channel, teamId, silent, data) {
  displayMention(title, body, channel, teamId, silent, event.sender, data);
}

// TODO: figure out if we want to inherit title from webpage or use one of our own
// function handleUpdateTitleEvent(event, arg) {
//   mainWindow.setTitle(arg.title);
// }

function handleUpdateUnreadEvent(event, arg) {
  showBadge(arg.sessionExpired, arg.unreadCount, arg.mentionCount, config.showUnreadBadge);

  if (trayIcon && !trayIcon.isDestroyed()) {
    if (arg.sessionExpired) {
      // reuse the mention icon when the session is expired
      trayIcon.setImage(trayImages.mention);
      if (process.platform === 'darwin') {
        trayIcon.setPressedImage(trayImages.clicked.mention);
      }
      trayIcon.setToolTip('Session Expired: Please sign in to continue receiving notifications.');
    } else if (arg.mentionCount > 0) {
      trayIcon.setImage(trayImages.mention);
      if (process.platform === 'darwin') {
        trayIcon.setPressedImage(trayImages.clicked.mention);
      }
      trayIcon.setToolTip(arg.mentionCount + ' unread mentions');
    } else if (arg.unreadCount > 0) {
      trayIcon.setImage(trayImages.unread);
      if (process.platform === 'darwin') {
        trayIcon.setPressedImage(trayImages.clicked.unread);
      }
      trayIcon.setToolTip(arg.unreadCount + ' unread channels');
    } else {
      trayIcon.setImage(trayImages.normal);
      if (process.platform === 'darwin') {
        trayIcon.setPressedImage(trayImages.clicked.normal);
      }
      trayIcon.setToolTip(app.name);
    }
  }
}

function handleOpenAppMenu() {
  const windowMenu = Menu.getApplicationMenu();
  if (!windowMenu) {
    console.error('No application menu found');
    return;
  }
  windowMenu.popup({
    window: WindowManager.getMainWindow(),
    x: 18,
    y: 18,
  });
}

function handleCloseAppMenu() {
  WindowManager.focusBrowserView();
}

function handleUpdateMenuEvent(event, configData) {
  // TODO: this might make sense to move to window manager? so it updates the window referenced if needed.
  const mainWindow = WindowManager.getMainWindow();
  const aMenu = appMenu.createMenu(configData);
  Menu.setApplicationMenu(aMenu);
  aMenu.addListener('menu-will-close', handleCloseAppMenu);

  // set up context menu for tray icon
  if (shouldShowTrayIcon()) {
    const tMenu = trayMenu.createMenu(configData);
    if (process.platform === 'darwin' || process.platform === 'linux') {
      // store the information, if the tray was initialized, for checking in the settings, if the application
      // was restarted after setting "Show icon on menu bar"
      if (trayIcon) {
        trayIcon.setContextMenu(tMenu);
        mainWindow.trayWasVisible = true;
      } else {
        mainWindow.trayWasVisible = false;
      }
    } else if (trayIcon) {
      trayIcon.setContextMenu(tMenu);
    }
  }
}

async function handleSelectDownload(event, startFrom) {
  const message = 'Specify the folder where files will download';
  const result = await dialog.showOpenDialog({defaultPath: startFrom,
    message,
    properties:
     ['openDirectory', 'createDirectory', 'dontAddToRecent', 'promptToCreate']});
  return result.filePaths[0];
}

//
// helper functions
//

function isTrustedPopupWindow(webContents) {
  if (!webContents) {
    return false;
  }
  if (!popupWindow) {
    return false;
  }
  return BrowserWindow.fromWebContents(webContents) === popupWindow;
}

function getDeeplinkingURL(args) {
  if (Array.isArray(args) && args.length) {
    // deeplink urls should always be the last argument, but may not be the first (i.e. Windows with the app already running)
    const url = args[args.length - 1];
    if (url && scheme && url.startsWith(scheme) && urlUtils.isValidURI(url)) {
      return url;
    }
  }
  return null;
}

function shouldShowTrayIcon() {
  return config.showTrayIcon || process.platform === 'win32';
}

function wasUpdated(lastAppVersion) {
  return lastAppVersion !== app.getVersion();
}

function clearAppCache() {
  // TODO: clear cache on browserviews, not in the renderer.
  const mainWindow = WindowManager.getMainWindow();
  if (mainWindow) {
    mainWindow.webContents.session.clearCache().then(mainWindow.reload);
  } else {
    //Wait for mainWindow
    setTimeout(clearAppCache, 100);
  }
}

function isWithinDisplay(state, display) {
  const startsWithinDisplay = !(state.x > display.maxX || state.y > display.maxY || state.x < display.minX || state.y < display.minY);
  if (!startsWithinDisplay) {
    return false;
  }

  // is half the screen within the display?
  const midX = state.x + (state.width / 2);
  const midY = state.y + (state.height / 2);
  return !(midX > display.maxX || midY > display.maxY);
}

function getValidWindowPosition(state) {
  // Check if the previous position is out of the viewable area
  // (e.g. because the screen has been plugged off)
  const boundaries = Utils.getDisplayBoundaries();
  const display = boundaries.find((boundary) => {
    return isWithinDisplay(state, boundary);
  });

  if (typeof display === 'undefined') {
    return {};
  }
  return {x: state.x, y: state.y};
}

function resizeScreen(screen, browserWindow) {
  function handle() {
    const position = browserWindow.getPosition();
    const size = browserWindow.getSize();
    const validPosition = getValidWindowPosition({
      x: position[0],
      y: position[1],
      width: size[0],
      height: size[1],
    });
    if (typeof validPosition.x !== 'undefined' || typeof validPosition.y !== 'undefined') {
      browserWindow.setPosition(validPosition.x || 0, validPosition.y || 0);
    } else {
      browserWindow.center();
    }
  }

  browserWindow.on('restore', handle);
  handle();
}<|MERGE_RESOLUTION|>--- conflicted
+++ resolved
@@ -218,12 +218,6 @@
 
 function initializeInterCommunicationEventListeners() {
   ipcMain.on('reload-config', handleReloadConfig);
-<<<<<<< HEAD
-  ipcMain.on('login-credentials', handleLoginCredentialsEvent);
-  ipcMain.on('login-cancel', handleCancelLoginEvent);
-=======
-  ipcMain.on('download-url', handleDownloadURLEvent);
->>>>>>> 0b291278
   ipcMain.on(NOTIFY_MENTION, handleMentionNotification);
   ipcMain.handle('get-app-version', handleAppVersion);
 
@@ -787,36 +781,6 @@
 // ipc communication event handlers
 //
 
-<<<<<<< HEAD
-function handleLoginCredentialsEvent(event, request, user, password) {
-  const callback = loginCallbackMap.get(request.url);
-  if (typeof callback === 'undefined') {
-    log.error(`Failed to retrieve login callback for ${request.url}`);
-    return;
-  }
-  if (callback != null) {
-    callback(user, password);
-  }
-  loginCallbackMap.delete(request.url);
-}
-
-function handleCancelLoginEvent(event, request) {
-  log.info(`Cancelling request for ${request ? request.url : 'unknown'}`);
-  handleLoginCredentialsEvent(event, request); // we use undefined to cancel the request
-=======
-function handleDownloadURLEvent(event, url) {
-  downloadURL(url, (err) => {
-    if (err) {
-      dialog.showMessageBox(WindowManager.getMainWindow(), {
-        type: 'error',
-        message: err.toString(),
-      });
-      log.error(err);
-    }
-  });
->>>>>>> 0b291278
-}
-
 function handleMentionNotification(event, title, body, channel, teamId, silent, data) {
   displayMention(title, body, channel, teamId, silent, event.sender, data);
 }

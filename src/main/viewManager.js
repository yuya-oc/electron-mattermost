--- conflicted
+++ resolved
@@ -19,109 +19,6 @@
 const FINDER_HEIGHT = 40;
 
 export class ViewManager {
-<<<<<<< HEAD
-    constructor(config) {
-        this.configServers = config.teams;
-        this.viewOptions = {spellcheck: config.useSpellChecker};
-        this.views = new Map(); // keep in mind that this doesn't need to hold server order, only tabs on the renderer need that.
-        this.currentView = null;
-        this.urlView = null;
-    }
-
-    loadServer = (server, mainWindow) => {
-        const srv = new MattermostServer(server.name, server.url);
-        const view = new MattermostView(srv, mainWindow, this.viewOptions);
-        this.views.set(server.name, view);
-        view.setReadyCallback(this.activateView);
-        view.load();
-        view.on(UPDATE_TARGET_URL, this.showURLView);
-    }
-
-    // TODO: we shouldn't pass the main window, but get it from windowmanager
-    // TODO: we'll need an event in case the main window changes so this updates accordingly
-    load = (mainWindow) => {
-        this.configServers.forEach((server) => this.loadServer(server, mainWindow));
-    }
-
-    reloadConfiguration = (configServers, mainWindow) => {
-        this.configServers = configServers.concat();
-        const oldviews = this.views;
-        this.views = new Map();
-        const sorted = this.configServers.sort((a, b) => a.order - b.order);
-        let setFocus;
-        sorted.forEach((server) => {
-            const recycle = oldviews.get(server.name);
-            if (recycle && recycle.isVisible) {
-                setFocus = recycle.name;
-            }
-            if (recycle && recycle.server.url.toString() === urlUtils.parseURL(server.url).toString()) {
-                oldviews.delete(recycle.name);
-                this.views.set(recycle.name, recycle);
-            } else {
-                this.loadServer(server, mainWindow);
-            }
-        });
-        oldviews.forEach((unused) => {
-            unused.destroy();
-        });
-        if (setFocus) {
-            this.showByName(setFocus);
-        } else {
-            this.showInitial();
-        }
-    }
-
-    showInitial = () => {
-        if (this.configServers.length) {
-        // TODO: handle deeplink url
-            const element = this.configServers.find((e) => e.order === 0);
-            if (element) {
-                this.showByName(element.name);
-            }
-        }
-
-        // TODO: send event to highlight selected tab
-    }
-
-    showByName = (name) => {
-        const newView = this.views.get(name);
-        if (newView.isVisible) {
-            return;
-        }
-        if (newView) {
-            if (this.currentView && this.currentView !== name) {
-                const previous = this.getCurrentView();
-                if (previous) {
-                    previous.hide();
-                }
-            }
-
-            this.currentView = name;
-            const serverInfo = this.configServers.find((candidate) => candidate.name === newView.server.name);
-            newView.window.webContents.send(SET_SERVER_KEY, serverInfo.order);
-            if (newView.isReady()) {
-                // if view is not ready, the renderer will have something to display instead.
-                newView.show();
-                contextMenu.reload(newView.getWebContents());
-            } else {
-                log.info(`couldn't show ${name}, not ready`);
-            }
-        } else {
-            log.warn(`Couldn't find a view with name: ${name}`);
-        }
-        showModal();
-    }
-
-    focus = () => {
-        const view = this.getCurrentView();
-        if (view) {
-            view.focus();
-        }
-    }
-    activateView = (viewName) => {
-        if (this.currentView === viewName) {
-            this.showByName(this.currentView);
-=======
   constructor(config) {
     this.configServers = config.teams;
     this.viewOptions = {spellcheck: config.useSpellChecker};
@@ -195,7 +92,6 @@
         const previous = this.getCurrentView();
         if (previous) {
           previous.hide();
->>>>>>> e25afd3a
         }
     }
 
@@ -210,116 +106,6 @@
         } else {
             log.error(`couldn't find ${this.currentView}`);
         }
-<<<<<<< HEAD
-    }
-
-    findByWebContent(webContentId) {
-        let found = null;
-        let serverName;
-        let view;
-        const entries = this.views.entries();
-
-        for ([serverName, view] of entries) {
-            if (typeof serverName !== 'undefined') {
-                const wc = view.getWebContents();
-                if (wc && wc.id === webContentId) {
-                    found = serverName;
-                }
-            }
-        }
-        return found;
-    }
-
-    showURLView = (url) => {
-        if (this.urlViewCancel) {
-            this.urlViewCancel();
-        }
-        if (url && url !== '') {
-            const urlString = typeof url === 'string' ? url : url.toString();
-            const urlView = new BrowserView();
-            const query = new Map([['url', urlString]]);
-            const localURL = getLocalURLString('urlView.html', query);
-            urlView.webContents.loadURL(localURL);
-            const currentWindow = this.getCurrentView().window;
-            currentWindow.addBrowserView(urlView);
-            const boundaries = currentWindow.getBounds();
-            urlView.setBounds({
-                x: 0,
-                y: boundaries.height - URL_VIEW_HEIGHT,
-                width: Math.floor(boundaries.width / 3),
-                height: URL_VIEW_HEIGHT,
-            });
-
-            const hideView = () => {
-                this.urlViewCancel = null;
-                currentWindow.removeBrowserView(urlView);
-                urlView.destroy();
-            };
-
-            const timeout = setTimeout(hideView,
-                URL_VIEW_DURATION);
-
-            this.urlViewCancel = () => {
-                clearTimeout(timeout);
-                hideView();
-            };
-        }
-    }
-
-    setFinderBounds = () => {
-        if (this.finder) {
-            const currentWindow = this.getCurrentView().window;
-            const boundaries = currentWindow.getBounds();
-            this.finder.setBounds({
-                x: boundaries.width - FINDER_WIDTH - (process.platform === 'darwin' ? 20 : 200),
-                y: 0,
-                width: FINDER_WIDTH,
-                height: FINDER_HEIGHT,
-            });
-        }
-    }
-
-    focusFinder = () => {
-        if (this.finder) {
-            this.finder.webContents.focus();
-        }
-    }
-
-    hideFinder = () => {
-        if (this.finder) {
-            const currentWindow = this.getCurrentView().window;
-            currentWindow.removeBrowserView(this.finder);
-            this.finder.destroy();
-            this.finder = null;
-        }
-    }
-
-    foundInPage = (result) => {
-        if (this.finder) {
-            this.finder.webContents.send(FOUND_IN_PAGE, result);
-        }
-    }
-
-    showFinder = () => {
-        // just focus the current finder if it's already open
-        if (this.finder) {
-            this.finder.webContents.focus();
-            return;
-        }
-
-        const preload = getLocalPreload('finderPreload.js');
-        this.finder = new BrowserView({webPreferences: {
-            preload,
-        }});
-        const localURL = getLocalURLString('finder.html');
-        this.finder.webContents.loadURL(localURL);
-        const currentWindow = this.getCurrentView().window;
-        currentWindow.addBrowserView(this.finder);
-        this.setFinderBounds();
-
-        this.finder.webContents.focus();
-    }
-=======
       }
     }
     return found;
@@ -445,5 +231,4 @@
       }
     }
   };
->>>>>>> e25afd3a
 }
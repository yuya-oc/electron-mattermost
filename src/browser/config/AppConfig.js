<<<<<<< HEAD
const settings = require('../../common/settings');
const {remote} = require('electron');
const SpellChecker = require('../../main/SpellChecker');
=======
// Copyright (c) 2015-2016 Yuya Ochiai
// Copyright (c) 2016-present Mattermost, Inc. All Rights Reserved.
// See LICENSE.txt for license information.
import {remote} from 'electron';

import settings from '../../common/settings';
>>>>>>> 06acfcda

class AppConfig {
  constructor(file) {
    this.fileName = file;
    try {
      this.data = settings.readFileSync(file);
    } catch (e) {
<<<<<<< HEAD
      const spellCheckerLocale = SpellChecker.getSpellCheckerLocale(remote.app.getLocale());
      this.data = settings.loadDefault(spellCheckerLocale, remote.app.getName());
=======
      this.data = {
        teams: [],
      };
>>>>>>> 06acfcda
    }
  }

  set(key, value) {
    this.data[key] = value;
    settings.writeFileSync(this.fileName, this.data);
  }
}

export default new AppConfig(remote.app.getPath('userData') + '/config.json');<|MERGE_RESOLUTION|>--- conflicted
+++ resolved
@@ -1,15 +1,10 @@
-<<<<<<< HEAD
-const settings = require('../../common/settings');
-const {remote} = require('electron');
-const SpellChecker = require('../../main/SpellChecker');
-=======
 // Copyright (c) 2015-2016 Yuya Ochiai
 // Copyright (c) 2016-present Mattermost, Inc. All Rights Reserved.
 // See LICENSE.txt for license information.
 import {remote} from 'electron';
 
 import settings from '../../common/settings';
->>>>>>> 06acfcda
+import SpellChecker from '../../main/SpellChecker';
 
 class AppConfig {
   constructor(file) {
@@ -17,14 +12,8 @@
     try {
       this.data = settings.readFileSync(file);
     } catch (e) {
-<<<<<<< HEAD
       const spellCheckerLocale = SpellChecker.getSpellCheckerLocale(remote.app.getLocale());
       this.data = settings.loadDefault(spellCheckerLocale, remote.app.getName());
-=======
-      this.data = {
-        teams: [],
-      };
->>>>>>> 06acfcda
     }
   }
 

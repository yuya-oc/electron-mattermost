--- conflicted
+++ resolved
@@ -10,46 +10,6 @@
 
 const MAX_WIN_COUNT = 99;
 
-<<<<<<< HEAD
-function createDataURL(text, small) {
-    const scale = 2; // should rely display dpi
-    const size = (small ? 20 : 16) * scale;
-    const canvas = document.createElement('canvas');
-    canvas.setAttribute('width', size);
-    canvas.setAttribute('height', size);
-    const ctx = canvas.getContext('2d');
-
-    // circle
-    ctx.fillStyle = '#FF1744'; // Material Red A400
-    ctx.beginPath();
-    ctx.arc(size / 2, size / 2, size / 2, 0, Math.PI * 2);
-    ctx.fill();
-
-    // text
-    ctx.fillStyle = '#ffffff';
-    ctx.textAlign = 'center';
-    ctx.textBaseline = 'middle';
-    ctx.font = (11 * scale) + 'px sans-serif';
-    ctx.fillText(text, size / 2, size / 2, size);
-
-    return canvas.toDataURL();
-}
-
-function showBadgeWindows(sessionExpired, showUnreadBadge, mentionCount) {
-    let description = 'You have no unread messages';
-    let dataURL = null;
-    if (sessionExpired) {
-        dataURL = createDataURL('•');
-        description = 'Session Expired: Please sign in to continue receiving notifications.';
-    } else if (mentionCount > 0) {
-        dataURL = createDataURL((mentionCount > MAX_WIN_COUNT) ? `${MAX_WIN_COUNT}+` : mentionCount.toString(), mentionCount > MAX_WIN_COUNT);
-        description = `You have unread mentions (${mentionCount})`;
-    } else if (showUnreadBadge) {
-        dataURL = createDataURL('•');
-        description = 'You have unread channels';
-    }
-    WindowManager.setOverlayIcon(dataURL, description);
-=======
 function showBadgeWindows(sessionExpired, showUnreadBadge, mentionCount) {
   let description = 'You have no unread messages';
   let text;
@@ -64,7 +24,6 @@
     description = 'You have unread channels';
   }
   WindowManager.setOverlayIcon(text, description);
->>>>>>> e25afd3a
 }
 
 function showBadgeOSX(sessionExpired, showUnreadBadge, mentionCount) {

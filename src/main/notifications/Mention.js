--- conflicted
+++ resolved
@@ -1,14 +1,6 @@
 // Copyright (c) 2016-present Mattermost, Inc. All Rights Reserved.
 // See LICENSE.txt for license information.
 
-<<<<<<< HEAD
-import {app, Notification, nativeImage} from 'electron';
-
-import osVersion from 'common/osVersion';
-
-const appIconURL = `file:///${app.getAppPath()}/assets/appicon_48.png`;
-
-=======
 import path from 'path';
 import {app, Notification} from 'electron';
 
@@ -16,7 +8,7 @@
 
 const assetsDir = path.resolve(app.getAppPath(), 'assets');
 const appIconURL = path.resolve(assetsDir, 'appicon_48.png');
->>>>>>> 85a05133
+
 const defaultOptions = {
     title: 'Someone mentioned you',
     silent: false,

--- conflicted
+++ resolved
@@ -42,11 +42,6 @@
 }
 
 function handleDialogEvent(protocol, URL) {
-<<<<<<< HEAD
-    if (allowedProtocols.indexOf(protocol) !== -1) {
-        shell.openExternal(URL);
-        return;
-=======
   if (allowedProtocols.indexOf(protocol) !== -1) {
     shell.openExternal(URL);
     return;
@@ -76,32 +71,6 @@
       fs.writeFile(allowedProtocolFile, JSON.stringify(allowedProtocols), handleError);
       shell.openExternal(URL);
       break;
->>>>>>> e25afd3a
-    }
-    dialog.showMessageBox(getMainWindow(), {
-        title: 'Non http(s) protocol',
-        message: `${protocol} link requires an external application.`,
-        detail: `The requested link is ${URL} . Do you want to continue?`,
-        type: 'warning',
-        buttons: [
-            'Yes',
-            `Yes (Save ${protocol} as allowed)`,
-            'No',
-        ],
-        cancelId: 2,
-        noLink: true,
-    }).then(({response}) => {
-        switch (response) {
-        case 1: {
-            allowedProtocols.push(protocol);
-            function handleError(err) {
-                if (err) {
-                    log.error(err);
-                }
-            }
-            fs.writeFile(allowedProtocolFile, JSON.stringify(allowedProtocols), handleError);
-            shell.openExternal(URL);
-            break;
         }
         case 0:
             shell.openExternal(URL);

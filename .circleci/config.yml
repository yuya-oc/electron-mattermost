--- conflicted
+++ resolved
@@ -118,68 +118,6 @@
           paths:
             - "node_modules"
 
-<<<<<<< HEAD
-=======
-  check-deps:
-    parameters:
-      cve_data_directory:
-        type: string
-        default: "~/.owasp/dependency-check-data"
-    working_directory: ~/mattermost/desktop
-    executor: owasp/default
-    environment:
-      version_url: "https://jeremylong.github.io/DependencyCheck/current.txt"
-      executable_url: "https://dl.bintray.com/jeremy-long/owasp/dependency-check-VERSION-release.zip"
-    steps:
-      - checkout
-      - run:
-          name: Link dependency cache
-          command: sudo ln -s ~/mattermost/desktop /root/mattermost-desktop; sudo chmod 777 /root
-      - restore_cache:
-          key: npm-{{ arch }}-{{ .Branch }}-{{ checksum "package-lock.json" }}
-      - run:
-          name: Adjust permissions
-          command: |
-            sudo chown -R `id -nu`:`id -ng` node_modules
-            sudo chown -R `id -nu`:`id -ng` src/node_modules
-      - run:
-          name: Checkout config
-          command: cd .. && git clone https://github.com/mattermost/security-automation-config
-      - run:
-          name: Install Go
-          command: sudo apt-get update && sudo apt-get install golang
-      - owasp/with_commandline:
-          steps:
-            # Taken from https://github.com/entur/owasp-orb/blob/master/src/%40orb.yml#L349-L361
-            - owasp/generate_cache_keys:
-                cache_key: commmandline-default-cache-key-v6
-            - owasp/restore_owasp_cache
-            - run:
-                name: Update OWASP Dependency-Check Database
-                command: |
-                  if ! ~/.owasp/dependency-check/bin/dependency-check.sh --data << parameters.cve_data_directory >> --updateonly; then
-                    # Update failed, probably due to a bad DB version; delete cached DB and try again
-                    rm -rv ~/.owasp/dependency-check-data/*.db
-                    ~/.owasp/dependency-check/bin/dependency-check.sh --data << parameters.cve_data_directory >> --updateonly
-                  fi
-            - owasp/store_owasp_cache:
-                cve_data_directory: <<parameters.cve_data_directory>>
-            - run:
-                name: Run OWASP Dependency-Check Analyzer
-                command: |
-                  ~/.owasp/dependency-check/bin/dependency-check.sh \
-                    --data << parameters.cve_data_directory >> --format ALL --noupdate --enableExperimental \
-                    --propertyfile ../security-automation-config/dependency-check/dependencycheck.properties \
-                    --suppression ../security-automation-config/dependency-check/suppression.xml \
-                    --suppression ../security-automation-config/dependency-check/suppression.$CIRCLE_PROJECT_REPONAME.xml \
-                    --scan './**/*' || true
-            - owasp/collect_reports:
-                persist_to_workspace: false
-      - run:
-          name: Post results to Mattermost
-          command: go run ../security-automation-config/dependency-check/post_results.go
->>>>>>> ceb7c5d3
-
   build-linux:
     executor: wine-mono
     steps:

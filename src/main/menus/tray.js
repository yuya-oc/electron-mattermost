// Copyright (c) 2015-2016 Yuya Ochiai
// Copyright (c) 2016-present Mattermost, Inc. All Rights Reserved.
// See LICENSE.txt for license information.
'use strict';

import {Menu} from 'electron';

import * as WindowManager from '../windows/windowManager';
<<<<<<< HEAD
import {ViewManager} from '../viewManager';

function createTemplate(config) {
=======

// TODO: remove viewmanager once move to windowmanager is completed
function createTemplate(config, viewManager) {
>>>>>>> 1b577fd4
  const teams = config.teams;
  const template = [
    ...teams.slice(0, 9).sort((teamA, teamB) => teamA.order - teamB.order).map((team, i) => {
      return {
        label: team.name,
        click: () => {
          WindowManager.restoreMain();
          WindowManager.sendToRenderer('switch-tab', i);
<<<<<<< HEAD
          ViewManager.showByName(team.name);
=======
          viewManager.showByName(team.name);
>>>>>>> 1b577fd4
        },
      };
    }), {
      type: 'separator',
    }, {
      label: process.platform === 'darwin' ? 'Preferences...' : 'Settings',
      click: () => {
        WindowManager.showSettingsWindow();
      },
    }, {
      type: 'separator',
    }, {
      role: 'quit',
    },
  ];
  return template;
}

<<<<<<< HEAD
function createMenu(config) {
  return Menu.buildFromTemplate(createTemplate(config));
=======
function createMenu(config, viewManager) {
  return Menu.buildFromTemplate(createTemplate(config, viewManager));
>>>>>>> 1b577fd4
}

export default {
  createMenu,
};<|MERGE_RESOLUTION|>--- conflicted
+++ resolved
@@ -6,15 +6,9 @@
 import {Menu} from 'electron';
 
 import * as WindowManager from '../windows/windowManager';
-<<<<<<< HEAD
-import {ViewManager} from '../viewManager';
-
-function createTemplate(config) {
-=======
 
 // TODO: remove viewmanager once move to windowmanager is completed
 function createTemplate(config, viewManager) {
->>>>>>> 1b577fd4
   const teams = config.teams;
   const template = [
     ...teams.slice(0, 9).sort((teamA, teamB) => teamA.order - teamB.order).map((team, i) => {
@@ -23,11 +17,7 @@
         click: () => {
           WindowManager.restoreMain();
           WindowManager.sendToRenderer('switch-tab', i);
-<<<<<<< HEAD
-          ViewManager.showByName(team.name);
-=======
           viewManager.showByName(team.name);
->>>>>>> 1b577fd4
         },
       };
     }), {
@@ -46,13 +36,8 @@
   return template;
 }
 
-<<<<<<< HEAD
-function createMenu(config) {
-  return Menu.buildFromTemplate(createTemplate(config));
-=======
 function createMenu(config, viewManager) {
   return Menu.buildFromTemplate(createTemplate(config, viewManager));
->>>>>>> 1b577fd4
 }
 
 export default {

--- conflicted
+++ resolved
@@ -26,11 +26,8 @@
   LOAD_RETRY,
   LOAD_SUCCESS,
   LOAD_FAILED,
-<<<<<<< HEAD
   SHOW_NEW_SERVER_MODAL,
-=======
   SWITCH_SERVER,
->>>>>>> bf1dc3b1
   WINDOW_CLOSE,
   WINDOW_MINIMIZE,
   WINDOW_RESTORE,

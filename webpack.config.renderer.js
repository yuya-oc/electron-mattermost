// Copyright (c) 2015-2016 Yuya Ochiai
// Copyright (c) 2016-present Mattermost, Inc. All Rights Reserved.
// See LICENSE.txt for license information.

// This file uses CommonJS.
/* eslint-disable import/no-commonjs */
'use strict';

const path = require('path');
const HtmlWebpackPlugin = require('html-webpack-plugin');
const MiniCssExtractPlugin = require('mini-css-extract-plugin');
const merge = require('webpack-merge');
const CopyPlugin = require('copy-webpack-plugin');

const base = require('./webpack.config.base');

const WEBSERVER_PORT = 9000;

module.exports = merge(base, {
  entry: {
    index: './src/renderer/index.jsx',
    settings: './src/renderer/settings.jsx',
<<<<<<< HEAD
=======
    urlView: './src/renderer/modals/urlView/urlView.jsx',
>>>>>>> 1b577fd4
  },
  output: {
    path: path.resolve(__dirname, 'dist/renderer'),
    filename: '[name]_bundle.js',
  },
  plugins: [
    new HtmlWebpackPlugin({
      title: 'Mattermost Desktop App',
      template: 'src/renderer/index.html',
      chunks: ['index'],
      filename: 'index.html',
    }),
    new HtmlWebpackPlugin({
      title: 'Mattermost Desktop Settings',
      template: 'src/renderer/index.html',
      chunks: ['settings'],
      filename: 'settings.html',
    }),
<<<<<<< HEAD
=======
    new HtmlWebpackPlugin({
      title: 'Mattermost Desktop Settings',
      template: 'src/renderer/index.html',
      chunks: ['urlView'],
      filename: 'urlView.html',
    }),
>>>>>>> 1b577fd4
    new MiniCssExtractPlugin({
      filename: 'styles.[contenthash].css',
      ignoreOrder: true,
      chunkFilename: '[id].[contenthash].css',
    }),
<<<<<<< HEAD
=======
    new CopyPlugin({
      patterns: [{
        from: 'assets/windows/*.ico',
        context: 'src',
      }, {
        from: 'assets/**/*.png',
        context: 'src',
      }, {
        from: 'assets/osx/*.png',
        context: 'src',
      }
      ],
    })
>>>>>>> 1b577fd4
  ],
  module: {
    rules: [{
      test: /\.(js|jsx)?$/,
      use: {
        loader: 'babel-loader',
      },
    }, {
      test: /\.css$/,
      use: [
        MiniCssExtractPlugin.loader,
        'css-loader',
      ],
    }, {
<<<<<<< HEAD
=======
      test: /\.mp3$/,
      use: {
        loader: 'url-loader',
      },
    }, {
>>>>>>> 1b577fd4
      test: /\.(svg|gif)$/,
      use: [
        {
          loader: 'file-loader',
          options: {
            name: '[name].[ext]',
            publicPath: './assets',
            outputPath: '/../assets',
          },
        },
        {loader: 'image-webpack-loader'},
      ],
    }, {
      test: /\.(eot|ttf|woff|woff2)?(\?v=[0-9]\.[0-9]\.[0-9])?$/,
      loader: 'file-loader',
      options: {
        name: '[name].[ext]',
        outputPath: '/../assets/fonts',
        publicPath: './assets/fonts',
      },
    }],
  },
  node: {
    __filename: false,
    __dirname: false,
  },
  target: 'electron-renderer',
  devServer: {
    contentBase: 'src/assets',
    contentBasePublicPath: '/assets',
    inline: true,
    publicPath: '/renderer/',
    port: WEBSERVER_PORT,
  },
});

/* eslint-enable import/no-commonjs */<|MERGE_RESOLUTION|>--- conflicted
+++ resolved
@@ -20,10 +20,7 @@
   entry: {
     index: './src/renderer/index.jsx',
     settings: './src/renderer/settings.jsx',
-<<<<<<< HEAD
-=======
     urlView: './src/renderer/modals/urlView/urlView.jsx',
->>>>>>> 1b577fd4
   },
   output: {
     path: path.resolve(__dirname, 'dist/renderer'),
@@ -42,22 +39,17 @@
       chunks: ['settings'],
       filename: 'settings.html',
     }),
-<<<<<<< HEAD
-=======
     new HtmlWebpackPlugin({
       title: 'Mattermost Desktop Settings',
       template: 'src/renderer/index.html',
       chunks: ['urlView'],
       filename: 'urlView.html',
     }),
->>>>>>> 1b577fd4
     new MiniCssExtractPlugin({
       filename: 'styles.[contenthash].css',
       ignoreOrder: true,
       chunkFilename: '[id].[contenthash].css',
     }),
-<<<<<<< HEAD
-=======
     new CopyPlugin({
       patterns: [{
         from: 'assets/windows/*.ico',
@@ -71,7 +63,6 @@
       }
       ],
     })
->>>>>>> 1b577fd4
   ],
   module: {
     rules: [{
@@ -86,14 +77,11 @@
         'css-loader',
       ],
     }, {
-<<<<<<< HEAD
-=======
       test: /\.mp3$/,
       use: {
         loader: 'url-loader',
       },
     }, {
->>>>>>> 1b577fd4
       test: /\.(svg|gif)$/,
       use: [
         {

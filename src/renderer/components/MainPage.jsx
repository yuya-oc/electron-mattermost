// Copyright (c) 2016-present Mattermost, Inc. All Rights Reserved.
// See LICENSE.txt for license information.
// Copyright (c) 2015-2016 Yuya Ochiai

// This files uses setState().
/* eslint-disable react/no-set-state */

import os from 'os';

import React, {Fragment} from 'react';
import PropTypes from 'prop-types';
import {Grid, Row} from 'react-bootstrap';
import DotsVerticalIcon from 'mdi-react/DotsVerticalIcon';

import {ipcRenderer, remote} from 'electron';

import urlUtils from 'common/utils/url';
import {
  FOCUS_BROWSERVIEW,
  ZOOM,
  UNDO,
  REDO,
  MAXIMIZE_CHANGE,
  DARK_MODE_CHANGE,
  HISTORY,
  LOAD_RETRY,
  LOAD_SUCCESS,
  LOAD_FAILED,
  SWITCH_SERVER,
  WINDOW_CLOSE,
  WINDOW_MINIMIZE,
  WINDOW_RESTORE,
  WINDOW_MAXIMIZE,
  DOUBLE_CLICK_ON_WINDOW,
  PLAY_SOUND,
} from 'common/communication';

import restoreButton from '../../assets/titlebar/chrome-restore.svg';
import maximizeButton from '../../assets/titlebar/chrome-maximize.svg';
import minimizeButton from '../../assets/titlebar/chrome-minimize.svg';
import closeButton from '../../assets/titlebar/chrome-close.svg';
import spinner from '../../assets/loading.gif';
import spinnerx2 from '../../assets/loading@2x.gif';

import {playSound} from '../notificationSounds';

import LoginModal from './LoginModal.jsx';
import TabBar from './TabBar.jsx';
import Finder from './Finder.jsx';
import NewTeamModal from './NewTeamModal.jsx';
import SelectCertificateModal from './SelectCertificateModal.jsx';
import PermissionModal from './PermissionModal.jsx';
import ExtraBar from './ExtraBar.jsx';
import ErrorView from './ErrorView.jsx';

const LOADING = 1;
const DONE = 2;
const RETRY = -1;
const FAILED = 0;
const NOSERVERS = -2;

export default class MainPage extends React.Component {
  constructor(props) {
    super(props);

    let key = this.props.teams.findIndex((team) => team.order === this.props.initialIndex);
    if (this.props.deeplinkingUrl !== null) {
      const parsedDeeplink = this.parseDeeplinkURL(this.props.deeplinkingUrl);
      if (parsedDeeplink) {
        key = parsedDeeplink.teamIndex;
      }
    }

    this.topBar = React.createRef();

    this.state = {
      key,
      sessionsExpired: new Array(this.props.teams.length),
      unreadCounts: new Array(this.props.teams.length),
      mentionCounts: new Array(this.props.teams.length),
      unreadAtActive: new Array(this.props.teams.length),
      mentionAtActiveCounts: new Array(this.props.teams.length),
      loginQueue: [],
      targetURL: '',
      certificateRequests: [],
      maximized: false,
      showNewTeamModal: false,
      focusFinder: false,
      finderVisible: false,
      tabStatus: new Map(this.props.teams.map((server) => [server.name, {status: LOADING, extra: null}])),
      darkMode: this.props.darkMode,
    };
  }

  parseDeeplinkURL(deeplink, teams = this.props.teams) {
    if (deeplink && Array.isArray(teams) && teams.length) {
      const deeplinkURL = urlUtils.parseURL(deeplink);
      let parsedDeeplink = null;
      teams.forEach((team, index) => {
        const teamURL = urlUtils.parseURL(team.url);
        if (deeplinkURL.host === teamURL.host) {
          parsedDeeplink = {
            teamURL,
            teamIndex: index,
            originalURL: deeplinkURL,
            url: `${teamURL.origin}${deeplinkURL.pathname || '/'}`,
            path: deeplinkURL.pathname || '/',
          };
        }
      });
      return parsedDeeplink;
    }
    return null;
  }

  getTabStatus() {
<<<<<<< HEAD
    if (this.props.teams.length) {
      const tabname = this.props.teams[this.state.key].name;
      return this.state.tabStatus.get(tabname);
    }
    return {status: NOSERVERS};
=======
    // TODO: should try to make this a bit safer in case we get into a weird situation
    const tab = this.props.teams[this.state.key];
    if (tab) {
      const tabname = tab.name;
      return this.state.tabStatus.get(tabname);
    }
    return null;
>>>>>>> 7c98f640
  }

  componentDidMount() {
    // Due to a bug in Chrome on macOS, mousemove events from the webview won't register when the webview isn't in focus,
    // thus you can't drag tabs unless you're right on the container.
    // this makes it so your tab won't get stuck to your cursor no matter where you mouse up
    if (process.platform === 'darwin') {
      this.topBar.current.addEventListener('mouseleave', (event) => {
        if (event.target === this.topBar.current) {
          const upEvent = document.createEvent('MouseEvents');
          upEvent.initMouseEvent('mouseup');
          document.dispatchEvent(upEvent);
        }
      });

      // Hack for when it leaves the electron window because apparently mouseleave isn't good enough there...
      this.topBar.current.addEventListener('mousemove', (event) => {
        if (event.clientY === 0 || event.clientX === 0 || event.clientX >= window.innerWidth) {
          const upEvent = document.createEvent('MouseEvents');
          upEvent.initMouseEvent('mouseup');
          document.dispatchEvent(upEvent);
        }
      });
    }

    // set page on retry
    ipcRenderer.on(LOAD_RETRY, (_, server, retry, err, loadUrl) => {
      console.log(`${server}: failed to load ${err}, but retrying`);
      const status = this.state.tabStatus;
      const statusValue = {
        status: RETRY,
        extra: {
          retry,
          error: err,
          url: loadUrl,
        },
      };
      status.set(server, statusValue);
      this.setState({tabStatus: status});
    });

    ipcRenderer.on(LOAD_SUCCESS, (_, server) => {
      const status = this.state.tabStatus;
      status.set(server, {status: DONE});
      this.setState({tabStatus: status});
    });

    ipcRenderer.on(LOAD_FAILED, (_, server, err, loadUrl) => {
      console.log(`${server}: failed to load ${err}`);
      const status = this.state.tabStatus;
      const statusValue = {
        status: FAILED,
        extra: {
          error: err,
          url: loadUrl,
        },
      };
      status.set(server, statusValue);
      this.setState({tabStatus: status});
    });

    ipcRenderer.on('login-request', (event, request, authInfo) => {
      this.loginRequest(event, request, authInfo);
    });

    ipcRenderer.on('select-user-certificate', (_, origin, certificateList) => {
      const certificateRequests = this.state.certificateRequests;
      certificateRequests.push({
        server: origin,
        certificateList,
      });
      this.setState({
        certificateRequests,
      });
      if (certificateRequests.length === 1) {
        this.switchToTabForCertificateRequest(origin);
      }
    });

    ipcRenderer.on(DARK_MODE_CHANGE, (_, darkMode) => {
      this.setState({darkMode});
    });

    // can't switch tabs sequentially for some reason...
    ipcRenderer.on(SWITCH_SERVER, (event, key) => {
      const nextIndex = this.props.teams.findIndex((team) => team.order === key);
      const team = this.props.teams[nextIndex];
      this.handleSelect(team.name, nextIndex);
    });
    ipcRenderer.on('select-next-tab', () => {
      const currentOrder = this.props.teams[this.state.key].order;
      const nextOrder = ((currentOrder + 1) % this.props.teams.length);
      const nextIndex = this.props.teams.findIndex((team) => team.order === nextOrder);
      const team = this.props.teams[nextIndex];
      this.handleSelect(team.name, nextIndex);
    });

    ipcRenderer.on('select-previous-tab', () => {
      const currentOrder = this.props.teams[this.state.key].order;

      // js modulo operator returns a negative number if result is negative, so we have to ensure it's positive
      const nextOrder = ((this.props.teams.length + (currentOrder - 1)) % this.props.teams.length);
      const nextIndex = this.props.teams.findIndex((team) => team.order === nextOrder);
      const team = this.props.teams[nextIndex];
      this.handleSelect(team.name, nextIndex);
    });

    // reload the activated tab
    ipcRenderer.on('reload-tab', () => {
      this.refs[`mattermostView${this.state.key}`].reload();
    });
    ipcRenderer.on('clear-cache-and-reload-tab', () => {
      this.refs[`mattermostView${this.state.key}`].clearCacheAndReload();
    });

    ipcRenderer.on('focus', this.focusListener);
    ipcRenderer.on('blur', this.blurListener);

    ipcRenderer.on(MAXIMIZE_CHANGE, this.handleMaximizeState);

    ipcRenderer.on('enter-full-screen', () => this.handleFullScreenState(true));
    ipcRenderer.on('leave-full-screen', () => this.handleFullScreenState(false));

    // TODO: check this doesn't happen
    // https://github.com/mattermost/desktop/pull/371#issuecomment-263072803

    ipcRenderer.on('open-devtool', () => {
      document.getElementById(`mattermostView${this.state.key}`).openDevTools();
    });

    ipcRenderer.on('zoom-in', () => {
      // TODO: do something with this
      ipcRenderer.send(ZOOM, 1);
    });

    ipcRenderer.on('zoom-out', () => {
      // TODO: do something with this
      ipcRenderer.send(ZOOM, -1);
    });

    ipcRenderer.on('zoom-reset', () => {
      // TODO: do something with this
      ipcRenderer.send(ZOOM, null);
    });

    ipcRenderer.on('undo', () => {
      // TODO: do something with this
      ipcRenderer.send(UNDO);
    });

    ipcRenderer.on('redo', () => {
      // TODO: do something with this
      ipcRenderer.send(REDO);
    });

    // TODO: should this be an ipcRenderer.invoke?
    // ipcRenderer.on('cut', () => {
    //   const activeTabWebContents = this.getTabWebContents(this.state.key);
    //   if (!activeTabWebContents) {
    //     return;
    //   }
    //   activeTabWebContents.cut();
    // });

    // ipcRenderer.on('copy', () => {
    //   const activeTabWebContents = this.getTabWebContents(this.state.key);
    //   if (!activeTabWebContents) {
    //     return;
    //   }
    //   activeTabWebContents.copy();
    // });

    // ipcRenderer.on('paste', () => {
    //   const activeTabWebContents = this.getTabWebContents(this.state.key);
    //   if (!activeTabWebContents) {
    //     return;
    //   }
    //   activeTabWebContents.paste();
    // });

    // ipcRenderer.on('paste-and-match', () => {
    //   const activeTabWebContents = this.getTabWebContents(this.state.key);
    //   if (!activeTabWebContents) {
    //     return;
    //   }
    //   activeTabWebContents.pasteAndMatchStyle();
    // });

    //goBack and goForward
    ipcRenderer.on('go-back', () => {
      // TODO: do something with this
      ipcRenderer.send(ZOOM, -1);
      const mattermost = this.refs[`mattermostView${this.state.key}`];
      if (mattermost.canGoBack()) {
        mattermost.goBack();
      }
    });

    ipcRenderer.on('go-forward', () => {
      const mattermost = this.refs[`mattermostView${this.state.key}`];
      if (mattermost.canGoForward()) {
        mattermost.goForward();
      }
    });

    ipcRenderer.on('add-server', () => {
      this.addServer();
    });

    ipcRenderer.on('focus-on-webview', () => {
      ipcRenderer.send(FOCUS_BROWSERVIEW);
    });

    ipcRenderer.on('protocol-deeplink', (event, deepLinkUrl) => {
      const parsedDeeplink = this.parseDeeplinkURL(deepLinkUrl);
      if (parsedDeeplink) {
        if (this.state.key !== parsedDeeplink.teamIndex) {
          this.handleSelect(parsedDeeplink.teamIndex);
        }
        this.refs[`mattermostView${parsedDeeplink.teamIndex}`].handleDeepLink(parsedDeeplink.path);
      }
    });

    ipcRenderer.on('toggle-find', () => {
      this.activateFinder(true);
    });

    ipcRenderer.on(PLAY_SOUND, (_event, soundName) => {
      playSound(soundName);
    });

    if (process.platform !== 'darwin') {
      this.threeDotMenu = React.createRef();
      ipcRenderer.on('focus-three-dot-menu', () => {
        if (this.threeDotMenu.current) {
          this.threeDotMenu.current.focus();
        }
      });
    }
  }

  focusListener = () => {
    if (this.state.showNewTeamModal && this.inputRef && this.inputRef.current) {
      this.inputRef.current.focus();
    } else if (!(this.state.finderVisible && this.state.focusFinder)) {
      this.handleOnTeamFocused(this.state.key);
    }
    this.setState({unfocused: false});
  }

  blurListener = () => {
    this.setState({unfocused: true});
  }
  loginRequest = (event, request, authInfo) => {
    const loginQueue = this.state.loginQueue;
    loginQueue.push({
      request,
      authInfo,
    });
    this.setState({
      loginRequired: true,
      loginQueue,
    });
  };

  // componentDidUpdate(prevProps, prevState) {
  //   if (prevState.key !== this.state.key) { // i.e. When tab has been changed
  //     this.refs[`mattermostView${this.state.key}`].focusOnWebView();
  //   }
  // }

  switchToTabForCertificateRequest = (origin) => {
    // origin is server name + port, if the port doesn't match the protocol, it is kept by URL
    const originURL = urlUtils.parseURL(`http://${origin.split(':')[0]}`);
    const secureOriginURL = urlUtils.parseURL(`https://${origin.split(':')[0]}`);

    const key = this.props.teams.findIndex((team) => {
      const parsedURL = urlUtils.parseURL(team.url);
      return (parsedURL.origin === originURL.origin) || (parsedURL.origin === secureOriginURL.origin);
    });
    this.handleSelect(key);
  };

  handleInterTeamLink = (linkUrl) => {
    const selectedTeam = urlUtils.getServer(linkUrl, this.props.teams);
    if (!selectedTeam) {
      return;
    }
    this.refs[`mattermostView${selectedTeam.index}`].handleDeepLink(linkUrl.href);
    this.setState({key: selectedTeam.index});
  }

  handleMaximizeState = (_, maximized) => {
    this.setState({maximized});
  }

  handleFullScreenState = (isFullScreen) => {
    this.setState({fullScreen: isFullScreen});
  }

  handleSelect = (name, key) => {
    ipcRenderer.send('switch-server', name);
    const newKey = (this.props.teams.length + key) % this.props.teams.length;
    this.setState({
      key: newKey,
      finderVisible: false,
    });
    this.handleOnTeamFocused(newKey);
  }

  handleDragAndDrop = async (dropResult) => {
    const {removedIndex, addedIndex} = dropResult;
    if (removedIndex !== addedIndex) {
      const teamIndex = await this.props.moveTabs(removedIndex, addedIndex < this.props.teams.length ? addedIndex : this.props.teams.length - 1);
      const name = this.props.teams[teamIndex].name;
      this.handleSelect(name, teamIndex);
    }
  }

  // TODO: this is the last function using remote in this file, we should rework handling the badge change to completely remove it.
  handleBadgeChange = (index, sessionExpired, unreadCount, mentionCount, isUnread, isMentioned) => {
    const sessionsExpired = this.state.sessionsExpired;
    const unreadCounts = this.state.unreadCounts;
    const mentionCounts = this.state.mentionCounts;
    const unreadAtActive = this.state.unreadAtActive;
    const mentionAtActiveCounts = this.state.mentionAtActiveCounts;
    sessionsExpired[index] = sessionExpired;
    unreadCounts[index] = unreadCount;
    mentionCounts[index] = mentionCount;

    // Never turn on the unreadAtActive flag at current focused tab.
    if (this.state.key !== index || !remote.getCurrentWindow().isFocused()) {
      unreadAtActive[index] = unreadAtActive[index] || isUnread;
      if (isMentioned) {
        mentionAtActiveCounts[index]++;
      }
    }
    this.setState({
      sessionsExpired,
      unreadCounts,
      mentionCounts,
      unreadAtActive,
      mentionAtActiveCounts,
    });
    this.handleBadgesChange();
  }

  markReadAtActive = (index) => {
    const unreadAtActive = this.state.unreadAtActive;
    const mentionAtActiveCounts = this.state.mentionAtActiveCounts;
    unreadAtActive[index] = false;
    mentionAtActiveCounts[index] = 0;
    this.setState({
      unreadAtActive,
      mentionAtActiveCounts,
    });
    this.handleBadgesChange();
  }

  handleBadgesChange = () => {
    if (this.props.onBadgeChange) {
      const someSessionsExpired = this.state.sessionsExpired.some((sessionExpired) => sessionExpired);

      let allUnreadCount = this.state.unreadCounts.reduce((prev, curr) => {
        return prev + curr;
      }, 0);
      this.state.unreadAtActive.forEach((state) => {
        if (state) {
          allUnreadCount += 1;
        }
      });

      let allMentionCount = this.state.mentionCounts.reduce((prev, curr) => {
        return prev + curr;
      }, 0);
      this.state.mentionAtActiveCounts.forEach((count) => {
        allMentionCount += count;
      });

      this.props.onBadgeChange(someSessionsExpired, allUnreadCount, allMentionCount);
    }
  }

  handleOnTeamFocused = (index) => {
    // Turn off the flag to indicate whether unread message of active channel contains at current tab.
    // TODO: this should be handled by the viewmanager and the browserview
    this.markReadAtActive(index);
    return index;
  }

  handleLogin = (request, username, password) => {
    ipcRenderer.send('login-credentials', request, username, password);
    const loginQueue = this.state.loginQueue;
    loginQueue.shift();
    this.setState({loginQueue});
  }

  handleLoginCancel = (request) => {
    ipcRenderer.send('login-cancel', request);

    const loginQueue = this.state.loginQueue;
    loginQueue.shift();
    this.setState({loginQueue});
  }

  handleTargetURLChange = (targetURL) => {
    clearTimeout(this.targetURLDisappearTimeout);
    if (targetURL === '') {
      // set delay to avoid momentary disappearance when hovering over multiple links
      this.targetURLDisappearTimeout = setTimeout(() => {
        this.setState({targetURL: ''});
      }, 500);
    } else {
      this.setState({targetURL});
    }
  }

  handleClose = (e) => {
    e.stopPropagation(); // since it is our button, the event goes into MainPage's onclick event, getting focus back.
    ipcRenderer.send(WINDOW_CLOSE);
  }

  handleMinimize = (e) => {
    e.stopPropagation();
    ipcRenderer.send(WINDOW_MINIMIZE);
  }

  handleMaximize = (e) => {
    e.stopPropagation();
    ipcRenderer.send(WINDOW_MAXIMIZE);
  }

  handleRestore = () => {
    ipcRenderer.send(WINDOW_RESTORE);
  }

  openMenu = () => {
    if (process.platform !== 'darwin') {
      this.threeDotMenu.current.blur();
    }
    this.props.openMenu();
  }

  handleDoubleClick = () => {
    ipcRenderer.send(DOUBLE_CLICK_ON_WINDOW);
  }

  addServer = () => {
    this.setState({
      showNewTeamModal: true,
    });
  }

  focusOnWebView = () => {
    ipcRenderer.send(FOCUS_BROWSERVIEW);
  }

  activateFinder = () => {
    this.setState({
      finderVisible: true,
      focusFinder: true,
    });
  }

  closeFinder = () => {
    this.setState({
      finderVisible: false,
      focusFinder: false,
    });
  }

  inputFocus = (e, focus) => {
    this.setState({
      focusFinder: focus,
    });
  }

  handleSelectCertificate = (certificate) => {
    const certificateRequests = this.state.certificateRequests;
    const current = certificateRequests.shift();
    this.setState({certificateRequests});
    ipcRenderer.send('selected-client-certificate', current.server, certificate);
    if (certificateRequests.length > 0) {
      this.switchToTabForCertificateRequest(certificateRequests[0].server);
    }
  }
  handleCancelCertificate = () => {
    const certificateRequests = this.state.certificateRequests;
    const current = certificateRequests.shift();
    this.setState({certificateRequests});
    ipcRenderer.send('selected-client-certificate', current.server);
    if (certificateRequests.length > 0) {
      this.switchToTabForCertificateRequest(certificateRequests[0].server);
    }
  };

  setInputRef = (ref) => {
    this.inputRef = ref;
  }

  showExtraBar = () => {
    const ref = this.refs[`mattermostView${this.state.key}`];
    if (typeof ref !== 'undefined') {
      return !urlUtils.isTeamUrl(this.props.teams[this.state.key].url, ref.getSrc());
    }
    return false;
  }

  render() {
    const tabsRow = (
      <TabBar
        id='tabBar'
        isDarkMode={this.state.darkMode}
        teams={this.props.teams}
        sessionsExpired={this.state.sessionsExpired}
        unreadCounts={this.state.unreadCounts}
        mentionCounts={this.state.mentionCounts}
        unreadAtActive={this.state.unreadAtActive}
        mentionAtActiveCounts={this.state.mentionAtActiveCounts}
        activeKey={this.state.key}
        onSelect={this.handleSelect}
        onAddServer={this.addServer}
        showAddServerButton={this.props.showAddServerButton}
        onDrop={this.handleDragAndDrop}
      />
    );

    let topBarClassName = 'topBar';
    if (process.platform === 'darwin') {
      topBarClassName += ' macOS';
    }
    if (this.state.darkMode) {
      topBarClassName += ' darkMode';
    }
    if (this.state.fullScreen) {
      topBarClassName += ' fullScreen';
    }

    let maxButton;
    if (this.state.maximized) {
      maxButton = (
        <div
          className='button restore-button'
          onClick={this.handleRestore}
        >
          <img src={restoreButton}/>
        </div>
      );
    } else {
      maxButton = (
        <div
          className='button max-button'
          onClick={this.handleMaximize}
        >
          <img src={maximizeButton}/>
        </div>
      );
    }

    let overlayGradient;
    if (process.platform !== 'darwin') {
      overlayGradient = (
        <span className='overlay-gradient'/>
      );
    }

    let titleBarButtons;
    if (os.platform() === 'win32' && os.release().startsWith('10')) {
      titleBarButtons = (
        <span className='title-bar-btns'>
          <div
            className='button min-button'
            onClick={this.handleMinimize}
          >
            <img src={minimizeButton}/>
          </div>
          {maxButton}
          <div
            className='button close-button'
            onClick={this.handleClose}
          >
            <img src={closeButton}/>
          </div>
        </span>
      );
    }

    const topRow = (
      <Row
        className={topBarClassName}
        onDoubleClick={this.handleDoubleClick}
      >
        <div
          ref={this.topBar}
          className={`topBar-bg${this.state.unfocused ? ' unfocused' : ''}`}
        >
          <button
            className='three-dot-menu'
            onClick={this.openMenu}
            tabIndex={0}
            ref={this.threeDotMenu}
            aria-label='Context menu'
          >
            <DotsVerticalIcon/>
          </button>
          {tabsRow}
          {overlayGradient}
          {titleBarButtons}
        </div>
      </Row>
    );

    const views = () => {
      // function handleBadgeChange(sessionExpired, unreadCount, mentionCount, isUnread, isMentioned) {
      //   this.handleBadgeChange(index, sessionExpired, unreadCount, mentionCount, isUnread, isMentioned);
      // }
      // function handleNotificationClick() {
      //   this.handleSelect(index);
      // }
      // let teamUrl = team.url;

      // if (this.props.deeplinkingUrl) {
      //   const parsedDeeplink = this.parseDeeplinkURL(this.props.deeplinkingUrl, [team]);
      //   if (parsedDeeplink) {
      //     teamUrl = parsedDeeplink.url;
      //   }
      // }

      let component;
      const tabStatus = this.getTabStatus();
      if (!tabStatus) {
        const tab = this.props.teams[this.state.key];
        if (tab) {
          console.error(`Not tabStatus for ${this.props.teams[this.state.key].name}`);
        } else {
          console.error('No tab status, tab doesn\'t exist anymore');
        }
        return null;
      }
      switch (tabStatus.status) {
      case NOSERVERS: // TODO: substitute with https://mattermost.atlassian.net/browse/MM-25003
        component = (
          <ErrorView
            id={'NoServers'}
            className='errorView'
            errorInfo={'No Servers configured'}
            url={tabStatus.extra ? tabStatus.extra.url : ''}
            active={true}
            retry={null}
            appName={this.props.appName}
          />);
        break;
      case RETRY:
      case FAILED:
        component = (
          <ErrorView
            id={this.state.key + '-fail'}
            className='errorView'
            errorInfo={tabStatus.extra ? tabStatus.extra.error : null}
            url={tabStatus.extra ? tabStatus.extra.url : ''}
            active={true}
            retry={tabStatus.extra ? tabStatus.extra.retry : null} // TODO: fix countdown so it counts
            appName={this.props.appName}
          />);
        break;
      case LOADING:
        component = (
          <div className='mattermostView-loadingScreen'>
            <img
              className='mattermostView-loadingImage'
              src={spinner}
              srcSet={`${spinner} 1x, ${spinnerx2} 2x`}
            />
          </div>);
        break;
      case DONE:
        component = null;
      }
      return component;
    };

    const viewsRow = (
      <Fragment>
        <ExtraBar
          darkMode={this.state.darkMode}
          show={this.showExtraBar()}
          goBack={() => {
            ipcRenderer.send(HISTORY, -1);
          }}
        />
        <Row>
          {views()}
        </Row>
      </Fragment>);

    let request = null;
    let authServerURL = null;
    let authInfo = null;
    if (this.state.loginQueue.length !== 0) {
      request = this.state.loginQueue[0].request;
      const tmpURL = urlUtils.parseURL(this.state.loginQueue[0].request.url);
      authServerURL = `${tmpURL.protocol}//${tmpURL.host}`;
      authInfo = this.state.loginQueue[0].authInfo;
    }
    const modal = (
      <NewTeamModal
        currentOrder={this.props.teams.length}
        show={this.state.showNewTeamModal}
        setInputRef={this.setInputRef}
        onClose={() => {
          this.setState({
            showNewTeamModal: false,
          });
        }}
        onSave={(newTeam) => {
          this.props.localTeams.push(newTeam);
          this.props.onTeamConfigChange(this.props.localTeams, () => {
            this.setState({
              showNewTeamModal: false,
              key: this.props.teams.length - 1,
            });
          });
        }}
      />
    );
    return (
      <div
        className='MainPage'
        onClick={this.focusOnWebView}
      >
        <LoginModal
          show={this.state.loginQueue.length !== 0}
          request={request}
          authInfo={authInfo}
          authServerURL={authServerURL}
          onLogin={this.handleLogin}
          onCancel={this.handleLoginCancel}
        />
        <PermissionModal/>
        <SelectCertificateModal
          certificateRequests={this.state.certificateRequests}
          onSelect={this.handleSelectCertificate}
          onCancel={this.handleCancelCertificate}
        />
        <Grid fluid={true}>
          { topRow }
          { viewsRow }
          { this.state.finderVisible ? (
            <Finder
              webviewKey={this.state.key}
              close={this.closeFinder}
              focusState={this.state.focusFinder}
              inputFocus={this.inputFocus}
            />
          ) : null}
        </Grid>
        <div>
          { modal }
        </div>
      </div>
    );
  }
}

MainPage.propTypes = {
  onBadgeChange: PropTypes.func.isRequired,
  teams: PropTypes.array.isRequired,
  localTeams: PropTypes.array.isRequired,
  onTeamConfigChange: PropTypes.func.isRequired,
  initialIndex: PropTypes.number.isRequired,
  useSpellChecker: PropTypes.bool.isRequired,
  deeplinkingUrl: PropTypes.string,
  showAddServerButton: PropTypes.bool.isRequired,
  moveTabs: PropTypes.func.isRequired,
  openMenu: PropTypes.func.isRequired,
  darkMode: PropTypes.bool.isRequired,
  appName: PropTypes.string.isRequired
};

/* eslint-enable react/no-set-state */<|MERGE_RESOLUTION|>--- conflicted
+++ resolved
@@ -114,21 +114,14 @@
   }
 
   getTabStatus() {
-<<<<<<< HEAD
     if (this.props.teams.length) {
-      const tabname = this.props.teams[this.state.key].name;
-      return this.state.tabStatus.get(tabname);
+      const tab = this.props.teams[this.state.key];
+      if (tab) {
+        const tabname = tab.name;
+        return this.state.tabStatus.get(tabname);
+      }
     }
     return {status: NOSERVERS};
-=======
-    // TODO: should try to make this a bit safer in case we get into a weird situation
-    const tab = this.props.teams[this.state.key];
-    if (tab) {
-      const tabname = tab.name;
-      return this.state.tabStatus.get(tabname);
-    }
-    return null;
->>>>>>> 7c98f640
   }
 
   componentDidMount() {
